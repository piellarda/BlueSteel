--- conflicted
+++ resolved
@@ -7,7 +7,6 @@
 	objects = {
 
 /* Begin PBXBuildFile section */
-<<<<<<< HEAD
 		3B0313861DB571DF00AAA59D /* AvroConvertible.swift in Sources */ = {isa = PBXBuildFile; fileRef = 3B03137C1DB571DF00AAA59D /* AvroConvertible.swift */; };
 		3B0313871DB571DF00AAA59D /* AvroDecoder.swift in Sources */ = {isa = PBXBuildFile; fileRef = 3B03137D1DB571DF00AAA59D /* AvroDecoder.swift */; };
 		3B0313881DB571DF00AAA59D /* AvroEncoder.swift in Sources */ = {isa = PBXBuildFile; fileRef = 3B03137E1DB571DF00AAA59D /* AvroEncoder.swift */; };
@@ -19,70 +18,11 @@
 		3B03138E1DB571DF00AAA59D /* Schema.swift in Sources */ = {isa = PBXBuildFile; fileRef = 3B0313841DB571DF00AAA59D /* Schema.swift */; };
 		3B03138F1DB571DF00AAA59D /* Varint.swift in Sources */ = {isa = PBXBuildFile; fileRef = 3B0313851DB571DF00AAA59D /* Varint.swift */; };
 		3B90590D1DAECB5200B4EEC0 /* BlueSteel.framework in Frameworks */ = {isa = PBXBuildFile; fileRef = 3B9059031DAECB5200B4EEC0 /* BlueSteel.framework */; };
-=======
-		3B00E5681BA3782D0011486D /* BlueSteel.framework in Frameworks */ = {isa = PBXBuildFile; fileRef = 3B00E55D1BA3782D0011486D /* BlueSteel.framework */; };
-		3B00E5861BA379830011486D /* BlueSteel.framework in Frameworks */ = {isa = PBXBuildFile; fileRef = 3B00E57C1BA379830011486D /* BlueSteel.framework */; };
-		3B00E5A41BA37A420011486D /* BlueSteel.framework in Frameworks */ = {isa = PBXBuildFile; fileRef = 3B00E59A1BA37A420011486D /* BlueSteel.framework */; };
-		3B1BA8861C51DEF9007BBA8B /* AvroConvertible.swift in Sources */ = {isa = PBXBuildFile; fileRef = 3B1BA87C1C51DEF9007BBA8B /* AvroConvertible.swift */; };
-		3B1BA8871C51DEF9007BBA8B /* AvroConvertible.swift in Sources */ = {isa = PBXBuildFile; fileRef = 3B1BA87C1C51DEF9007BBA8B /* AvroConvertible.swift */; };
-		3B1BA8881C51DEF9007BBA8B /* AvroConvertible.swift in Sources */ = {isa = PBXBuildFile; fileRef = 3B1BA87C1C51DEF9007BBA8B /* AvroConvertible.swift */; };
-		3B1BA8891C51DEF9007BBA8B /* AvroConvertible.swift in Sources */ = {isa = PBXBuildFile; fileRef = 3B1BA87C1C51DEF9007BBA8B /* AvroConvertible.swift */; };
-		3B1BA88A1C51DEF9007BBA8B /* AvroDecoder.swift in Sources */ = {isa = PBXBuildFile; fileRef = 3B1BA87D1C51DEF9007BBA8B /* AvroDecoder.swift */; };
-		3B1BA88B1C51DEF9007BBA8B /* AvroDecoder.swift in Sources */ = {isa = PBXBuildFile; fileRef = 3B1BA87D1C51DEF9007BBA8B /* AvroDecoder.swift */; };
-		3B1BA88C1C51DEF9007BBA8B /* AvroDecoder.swift in Sources */ = {isa = PBXBuildFile; fileRef = 3B1BA87D1C51DEF9007BBA8B /* AvroDecoder.swift */; };
-		3B1BA88D1C51DEF9007BBA8B /* AvroDecoder.swift in Sources */ = {isa = PBXBuildFile; fileRef = 3B1BA87D1C51DEF9007BBA8B /* AvroDecoder.swift */; };
-		3B1BA88E1C51DEF9007BBA8B /* AvroEncoder.swift in Sources */ = {isa = PBXBuildFile; fileRef = 3B1BA87E1C51DEF9007BBA8B /* AvroEncoder.swift */; };
-		3B1BA88F1C51DEF9007BBA8B /* AvroEncoder.swift in Sources */ = {isa = PBXBuildFile; fileRef = 3B1BA87E1C51DEF9007BBA8B /* AvroEncoder.swift */; };
-		3B1BA8901C51DEF9007BBA8B /* AvroEncoder.swift in Sources */ = {isa = PBXBuildFile; fileRef = 3B1BA87E1C51DEF9007BBA8B /* AvroEncoder.swift */; };
-		3B1BA8911C51DEF9007BBA8B /* AvroEncoder.swift in Sources */ = {isa = PBXBuildFile; fileRef = 3B1BA87E1C51DEF9007BBA8B /* AvroEncoder.swift */; };
-		3B1BA8921C51DEF9007BBA8B /* AvroValue.swift in Sources */ = {isa = PBXBuildFile; fileRef = 3B1BA87F1C51DEF9007BBA8B /* AvroValue.swift */; };
-		3B1BA8931C51DEF9007BBA8B /* AvroValue.swift in Sources */ = {isa = PBXBuildFile; fileRef = 3B1BA87F1C51DEF9007BBA8B /* AvroValue.swift */; };
-		3B1BA8941C51DEF9007BBA8B /* AvroValue.swift in Sources */ = {isa = PBXBuildFile; fileRef = 3B1BA87F1C51DEF9007BBA8B /* AvroValue.swift */; };
-		3B1BA8951C51DEF9007BBA8B /* AvroValue.swift in Sources */ = {isa = PBXBuildFile; fileRef = 3B1BA87F1C51DEF9007BBA8B /* AvroValue.swift */; };
-		3B1BA8961C51DEF9007BBA8B /* AvroValueEncoding.swift in Sources */ = {isa = PBXBuildFile; fileRef = 3B1BA8801C51DEF9007BBA8B /* AvroValueEncoding.swift */; };
-		3B1BA8971C51DEF9007BBA8B /* AvroValueEncoding.swift in Sources */ = {isa = PBXBuildFile; fileRef = 3B1BA8801C51DEF9007BBA8B /* AvroValueEncoding.swift */; };
-		3B1BA8981C51DEF9007BBA8B /* AvroValueEncoding.swift in Sources */ = {isa = PBXBuildFile; fileRef = 3B1BA8801C51DEF9007BBA8B /* AvroValueEncoding.swift */; };
-		3B1BA8991C51DEF9007BBA8B /* AvroValueEncoding.swift in Sources */ = {isa = PBXBuildFile; fileRef = 3B1BA8801C51DEF9007BBA8B /* AvroValueEncoding.swift */; };
-		3B1BA89A1C51DEF9007BBA8B /* BlueSteel.h in Headers */ = {isa = PBXBuildFile; fileRef = 3B1BA8811C51DEF9007BBA8B /* BlueSteel.h */; settings = {ATTRIBUTES = (Public, ); }; };
-		3B1BA89B1C51DEF9007BBA8B /* BlueSteel.h in Headers */ = {isa = PBXBuildFile; fileRef = 3B1BA8811C51DEF9007BBA8B /* BlueSteel.h */; settings = {ATTRIBUTES = (Public, ); }; };
-		3B1BA89C1C51DEF9007BBA8B /* BlueSteel.h in Headers */ = {isa = PBXBuildFile; fileRef = 3B1BA8811C51DEF9007BBA8B /* BlueSteel.h */; settings = {ATTRIBUTES = (Public, ); }; };
-		3B1BA89D1C51DEF9007BBA8B /* BlueSteel.h in Headers */ = {isa = PBXBuildFile; fileRef = 3B1BA8811C51DEF9007BBA8B /* BlueSteel.h */; settings = {ATTRIBUTES = (Public, ); }; };
-		3B1BA89E1C51DEF9007BBA8B /* Boxes.swift in Sources */ = {isa = PBXBuildFile; fileRef = 3B1BA8821C51DEF9007BBA8B /* Boxes.swift */; };
-		3B1BA89F1C51DEF9007BBA8B /* Boxes.swift in Sources */ = {isa = PBXBuildFile; fileRef = 3B1BA8821C51DEF9007BBA8B /* Boxes.swift */; };
-		3B1BA8A01C51DEF9007BBA8B /* Boxes.swift in Sources */ = {isa = PBXBuildFile; fileRef = 3B1BA8821C51DEF9007BBA8B /* Boxes.swift */; };
-		3B1BA8A11C51DEF9007BBA8B /* Boxes.swift in Sources */ = {isa = PBXBuildFile; fileRef = 3B1BA8821C51DEF9007BBA8B /* Boxes.swift */; };
-		3B1BA8A21C51DEF9007BBA8B /* CCWrapper.c in Sources */ = {isa = PBXBuildFile; fileRef = 3B1BA8831C51DEF9007BBA8B /* CCWrapper.c */; };
-		3B1BA8A31C51DEF9007BBA8B /* CCWrapper.c in Sources */ = {isa = PBXBuildFile; fileRef = 3B1BA8831C51DEF9007BBA8B /* CCWrapper.c */; };
-		3B1BA8A41C51DEF9007BBA8B /* CCWrapper.c in Sources */ = {isa = PBXBuildFile; fileRef = 3B1BA8831C51DEF9007BBA8B /* CCWrapper.c */; };
-		3B1BA8A51C51DEF9007BBA8B /* CCWrapper.c in Sources */ = {isa = PBXBuildFile; fileRef = 3B1BA8831C51DEF9007BBA8B /* CCWrapper.c */; };
-		3B1BA8A61C51DEF9007BBA8B /* Schema.swift in Sources */ = {isa = PBXBuildFile; fileRef = 3B1BA8841C51DEF9007BBA8B /* Schema.swift */; };
-		3B1BA8A71C51DEF9007BBA8B /* Schema.swift in Sources */ = {isa = PBXBuildFile; fileRef = 3B1BA8841C51DEF9007BBA8B /* Schema.swift */; };
-		3B1BA8A81C51DEF9007BBA8B /* Schema.swift in Sources */ = {isa = PBXBuildFile; fileRef = 3B1BA8841C51DEF9007BBA8B /* Schema.swift */; };
-		3B1BA8A91C51DEF9007BBA8B /* Schema.swift in Sources */ = {isa = PBXBuildFile; fileRef = 3B1BA8841C51DEF9007BBA8B /* Schema.swift */; };
-		3B1BA8AA1C51DEF9007BBA8B /* Varint.swift in Sources */ = {isa = PBXBuildFile; fileRef = 3B1BA8851C51DEF9007BBA8B /* Varint.swift */; };
-		3B1BA8AB1C51DEF9007BBA8B /* Varint.swift in Sources */ = {isa = PBXBuildFile; fileRef = 3B1BA8851C51DEF9007BBA8B /* Varint.swift */; };
-		3B1BA8AC1C51DEF9007BBA8B /* Varint.swift in Sources */ = {isa = PBXBuildFile; fileRef = 3B1BA8851C51DEF9007BBA8B /* Varint.swift */; };
-		3B1BA8AD1C51DEF9007BBA8B /* Varint.swift in Sources */ = {isa = PBXBuildFile; fileRef = 3B1BA8851C51DEF9007BBA8B /* Varint.swift */; };
-		3B1BA8B31C51DF0B007BBA8B /* AvroDecoderTests.swift in Sources */ = {isa = PBXBuildFile; fileRef = 3B1BA8AF1C51DF0B007BBA8B /* AvroDecoderTests.swift */; };
-		3B1BA8B41C51DF0B007BBA8B /* AvroDecoderTests.swift in Sources */ = {isa = PBXBuildFile; fileRef = 3B1BA8AF1C51DF0B007BBA8B /* AvroDecoderTests.swift */; };
-		3B1BA8B51C51DF0B007BBA8B /* AvroDecoderTests.swift in Sources */ = {isa = PBXBuildFile; fileRef = 3B1BA8AF1C51DF0B007BBA8B /* AvroDecoderTests.swift */; };
-		3B1BA8B61C51DF0B007BBA8B /* AvroSchemaTests.swift in Sources */ = {isa = PBXBuildFile; fileRef = 3B1BA8B01C51DF0B007BBA8B /* AvroSchemaTests.swift */; };
-		3B1BA8B71C51DF0B007BBA8B /* AvroSchemaTests.swift in Sources */ = {isa = PBXBuildFile; fileRef = 3B1BA8B01C51DF0B007BBA8B /* AvroSchemaTests.swift */; };
-		3B1BA8B81C51DF0B007BBA8B /* AvroSchemaTests.swift in Sources */ = {isa = PBXBuildFile; fileRef = 3B1BA8B01C51DF0B007BBA8B /* AvroSchemaTests.swift */; };
-		3B1BA8B91C51DF0B007BBA8B /* AvroValueTests.swift in Sources */ = {isa = PBXBuildFile; fileRef = 3B1BA8B11C51DF0B007BBA8B /* AvroValueTests.swift */; };
-		3B1BA8BA1C51DF0B007BBA8B /* AvroValueTests.swift in Sources */ = {isa = PBXBuildFile; fileRef = 3B1BA8B11C51DF0B007BBA8B /* AvroValueTests.swift */; };
-		3B1BA8BB1C51DF0B007BBA8B /* AvroValueTests.swift in Sources */ = {isa = PBXBuildFile; fileRef = 3B1BA8B11C51DF0B007BBA8B /* AvroValueTests.swift */; };
-		3B1BA8BC1C51DF0B007BBA8B /* VarintTests.swift in Sources */ = {isa = PBXBuildFile; fileRef = 3B1BA8B21C51DF0B007BBA8B /* VarintTests.swift */; };
-		3B1BA8BD1C51DF0B007BBA8B /* VarintTests.swift in Sources */ = {isa = PBXBuildFile; fileRef = 3B1BA8B21C51DF0B007BBA8B /* VarintTests.swift */; };
-		3B1BA8BE1C51DF0B007BBA8B /* VarintTests.swift in Sources */ = {isa = PBXBuildFile; fileRef = 3B1BA8B21C51DF0B007BBA8B /* VarintTests.swift */; };
-		3B5F4DDC1D814F07004C7B2C /* SwiftyJSON.framework in Frameworks */ = {isa = PBXBuildFile; fileRef = 3B5F4DDB1D814F07004C7B2C /* SwiftyJSON.framework */; };
-		3B5F4DDE1D814F0D004C7B2C /* SwiftyJSON.framework in Frameworks */ = {isa = PBXBuildFile; fileRef = 3B5F4DDD1D814F0D004C7B2C /* SwiftyJSON.framework */; };
-		3B5F4DE01D814F14004C7B2C /* SwiftyJSON.framework in Frameworks */ = {isa = PBXBuildFile; fileRef = 3B5F4DDF1D814F14004C7B2C /* SwiftyJSON.framework */; };
-		3B5F4DE21D814F1A004C7B2C /* SwiftyJSON.framework in Frameworks */ = {isa = PBXBuildFile; fileRef = 3B5F4DE11D814F1A004C7B2C /* SwiftyJSON.framework */; };
-		4B0BE55F1D9D3F3600A33E0B /* AvroValueEncodingTests.swift in Sources */ = {isa = PBXBuildFile; fileRef = 4B0BE55D1D9D3F2600A33E0B /* AvroValueEncodingTests.swift */; };
-		4B0BE5601D9D3F3600A33E0B /* AvroValueEncodingTests.swift in Sources */ = {isa = PBXBuildFile; fileRef = 4B0BE55D1D9D3F2600A33E0B /* AvroValueEncodingTests.swift */; };
-		4B0BE5611D9D3F3600A33E0B /* AvroValueEncodingTests.swift in Sources */ = {isa = PBXBuildFile; fileRef = 4B0BE55D1D9D3F2600A33E0B /* AvroValueEncodingTests.swift */; };
->>>>>>> 1afa96c0
+		3BA3EC311DB651FD00E4F888 /* AvroDecoderTests.swift in Sources */ = {isa = PBXBuildFile; fileRef = 3BA3EC2C1DB651FD00E4F888 /* AvroDecoderTests.swift */; };
+		3BA3EC321DB651FD00E4F888 /* AvroSchemaTests.swift in Sources */ = {isa = PBXBuildFile; fileRef = 3BA3EC2D1DB651FD00E4F888 /* AvroSchemaTests.swift */; };
+		3BA3EC331DB651FD00E4F888 /* AvroValueEncodingTests.swift in Sources */ = {isa = PBXBuildFile; fileRef = 3BA3EC2E1DB651FD00E4F888 /* AvroValueEncodingTests.swift */; };
+		3BA3EC341DB651FD00E4F888 /* AvroValueTests.swift in Sources */ = {isa = PBXBuildFile; fileRef = 3BA3EC2F1DB651FD00E4F888 /* AvroValueTests.swift */; };
+		3BA3EC351DB651FD00E4F888 /* VarintTests.swift in Sources */ = {isa = PBXBuildFile; fileRef = 3BA3EC301DB651FD00E4F888 /* VarintTests.swift */; };
 /* End PBXBuildFile section */
 
 /* Begin PBXContainerItemProxy section */
@@ -96,7 +36,6 @@
 /* End PBXContainerItemProxy section */
 
 /* Begin PBXFileReference section */
-<<<<<<< HEAD
 		3B03137C1DB571DF00AAA59D /* AvroConvertible.swift */ = {isa = PBXFileReference; fileEncoding = 4; lastKnownFileType = sourcecode.swift; path = AvroConvertible.swift; sourceTree = "<group>"; };
 		3B03137D1DB571DF00AAA59D /* AvroDecoder.swift */ = {isa = PBXFileReference; fileEncoding = 4; lastKnownFileType = sourcecode.swift; path = AvroDecoder.swift; sourceTree = "<group>"; };
 		3B03137E1DB571DF00AAA59D /* AvroEncoder.swift */ = {isa = PBXFileReference; fileEncoding = 4; lastKnownFileType = sourcecode.swift; path = AvroEncoder.swift; sourceTree = "<group>"; };
@@ -116,6 +55,11 @@
 		3B9059291DAECB9E00B4EEC0 /* Tests.xcconfig */ = {isa = PBXFileReference; lastKnownFileType = text.xcconfig; path = Tests.xcconfig; sourceTree = "<group>"; };
 		3B90592B1DAECD9800B4EEC0 /* Info-Framework.plist */ = {isa = PBXFileReference; lastKnownFileType = text.plist.xml; path = "Info-Framework.plist"; sourceTree = "<group>"; };
 		3B90592C1DAECD9800B4EEC0 /* Info-Tests.plist */ = {isa = PBXFileReference; lastKnownFileType = text.plist.xml; path = "Info-Tests.plist"; sourceTree = "<group>"; };
+		3BA3EC2C1DB651FD00E4F888 /* AvroDecoderTests.swift */ = {isa = PBXFileReference; fileEncoding = 4; lastKnownFileType = sourcecode.swift; path = AvroDecoderTests.swift; sourceTree = "<group>"; };
+		3BA3EC2D1DB651FD00E4F888 /* AvroSchemaTests.swift */ = {isa = PBXFileReference; fileEncoding = 4; lastKnownFileType = sourcecode.swift; path = AvroSchemaTests.swift; sourceTree = "<group>"; };
+		3BA3EC2E1DB651FD00E4F888 /* AvroValueEncodingTests.swift */ = {isa = PBXFileReference; fileEncoding = 4; lastKnownFileType = sourcecode.swift; path = AvroValueEncodingTests.swift; sourceTree = "<group>"; };
+		3BA3EC2F1DB651FD00E4F888 /* AvroValueTests.swift */ = {isa = PBXFileReference; fileEncoding = 4; lastKnownFileType = sourcecode.swift; path = AvroValueTests.swift; sourceTree = "<group>"; };
+		3BA3EC301DB651FD00E4F888 /* VarintTests.swift */ = {isa = PBXFileReference; fileEncoding = 4; lastKnownFileType = sourcecode.swift; path = VarintTests.swift; sourceTree = "<group>"; };
 /* End PBXFileReference section */
 
 /* Begin PBXFrameworksBuildPhase section */
@@ -123,104 +67,6 @@
 			isa = PBXFrameworksBuildPhase;
 			buildActionMask = 2147483647;
 			files = (
-=======
-		3B00E4D01BA36B840011486D /* Info-Framework.plist */ = {isa = PBXFileReference; lastKnownFileType = text.plist.xml; path = "Info-Framework.plist"; sourceTree = "<group>"; };
-		3B00E4D11BA36B840011486D /* Info-Tests.plist */ = {isa = PBXFileReference; lastKnownFileType = text.plist.xml; path = "Info-Tests.plist"; sourceTree = "<group>"; };
-		3B00E55D1BA3782D0011486D /* BlueSteel.framework */ = {isa = PBXFileReference; explicitFileType = wrapper.framework; includeInIndex = 0; path = BlueSteel.framework; sourceTree = BUILT_PRODUCTS_DIR; };
-		3B00E5671BA3782D0011486D /* BlueSteelUnitTests.xctest */ = {isa = PBXFileReference; explicitFileType = wrapper.cfbundle; includeInIndex = 0; path = BlueSteelUnitTests.xctest; sourceTree = BUILT_PRODUCTS_DIR; };
-		3B00E57C1BA379830011486D /* BlueSteel.framework */ = {isa = PBXFileReference; explicitFileType = wrapper.framework; includeInIndex = 0; path = BlueSteel.framework; sourceTree = BUILT_PRODUCTS_DIR; };
-		3B00E5851BA379830011486D /* BlueSteelUnitTests.xctest */ = {isa = PBXFileReference; explicitFileType = wrapper.cfbundle; includeInIndex = 0; path = BlueSteelUnitTests.xctest; sourceTree = BUILT_PRODUCTS_DIR; };
-		3B00E59A1BA37A420011486D /* BlueSteel.framework */ = {isa = PBXFileReference; explicitFileType = wrapper.framework; includeInIndex = 0; path = BlueSteel.framework; sourceTree = BUILT_PRODUCTS_DIR; };
-		3B00E5A31BA37A420011486D /* BlueSteelUnitTests.xctest */ = {isa = PBXFileReference; explicitFileType = wrapper.cfbundle; includeInIndex = 0; path = BlueSteelUnitTests.xctest; sourceTree = BUILT_PRODUCTS_DIR; };
-		3B1BA87C1C51DEF9007BBA8B /* AvroConvertible.swift */ = {isa = PBXFileReference; fileEncoding = 4; lastKnownFileType = sourcecode.swift; path = AvroConvertible.swift; sourceTree = "<group>"; };
-		3B1BA87D1C51DEF9007BBA8B /* AvroDecoder.swift */ = {isa = PBXFileReference; fileEncoding = 4; lastKnownFileType = sourcecode.swift; path = AvroDecoder.swift; sourceTree = "<group>"; };
-		3B1BA87E1C51DEF9007BBA8B /* AvroEncoder.swift */ = {isa = PBXFileReference; fileEncoding = 4; lastKnownFileType = sourcecode.swift; path = AvroEncoder.swift; sourceTree = "<group>"; };
-		3B1BA87F1C51DEF9007BBA8B /* AvroValue.swift */ = {isa = PBXFileReference; fileEncoding = 4; lastKnownFileType = sourcecode.swift; path = AvroValue.swift; sourceTree = "<group>"; };
-		3B1BA8801C51DEF9007BBA8B /* AvroValueEncoding.swift */ = {isa = PBXFileReference; fileEncoding = 4; lastKnownFileType = sourcecode.swift; path = AvroValueEncoding.swift; sourceTree = "<group>"; };
-		3B1BA8811C51DEF9007BBA8B /* BlueSteel.h */ = {isa = PBXFileReference; fileEncoding = 4; lastKnownFileType = sourcecode.c.h; path = BlueSteel.h; sourceTree = "<group>"; };
-		3B1BA8821C51DEF9007BBA8B /* Boxes.swift */ = {isa = PBXFileReference; fileEncoding = 4; lastKnownFileType = sourcecode.swift; path = Boxes.swift; sourceTree = "<group>"; };
-		3B1BA8831C51DEF9007BBA8B /* CCWrapper.c */ = {isa = PBXFileReference; fileEncoding = 4; lastKnownFileType = sourcecode.c.c; path = CCWrapper.c; sourceTree = "<group>"; };
-		3B1BA8841C51DEF9007BBA8B /* Schema.swift */ = {isa = PBXFileReference; fileEncoding = 4; lastKnownFileType = sourcecode.swift; path = Schema.swift; sourceTree = "<group>"; };
-		3B1BA8851C51DEF9007BBA8B /* Varint.swift */ = {isa = PBXFileReference; fileEncoding = 4; lastKnownFileType = sourcecode.swift; path = Varint.swift; sourceTree = "<group>"; };
-		3B1BA8AF1C51DF0B007BBA8B /* AvroDecoderTests.swift */ = {isa = PBXFileReference; fileEncoding = 4; lastKnownFileType = sourcecode.swift; path = AvroDecoderTests.swift; sourceTree = "<group>"; };
-		3B1BA8B01C51DF0B007BBA8B /* AvroSchemaTests.swift */ = {isa = PBXFileReference; fileEncoding = 4; lastKnownFileType = sourcecode.swift; path = AvroSchemaTests.swift; sourceTree = "<group>"; };
-		3B1BA8B11C51DF0B007BBA8B /* AvroValueTests.swift */ = {isa = PBXFileReference; fileEncoding = 4; lastKnownFileType = sourcecode.swift; path = AvroValueTests.swift; sourceTree = "<group>"; };
-		3B1BA8B21C51DF0B007BBA8B /* VarintTests.swift */ = {isa = PBXFileReference; fileEncoding = 4; lastKnownFileType = sourcecode.swift; path = VarintTests.swift; sourceTree = "<group>"; };
-		3B38DBD01BA76428000986DF /* Debug-iOS.xcconfig */ = {isa = PBXFileReference; lastKnownFileType = text.xcconfig; path = "Debug-iOS.xcconfig"; sourceTree = "<group>"; };
-		3B38DBD11BA76428000986DF /* Debug-OSX.xcconfig */ = {isa = PBXFileReference; lastKnownFileType = text.xcconfig; path = "Debug-OSX.xcconfig"; sourceTree = "<group>"; };
-		3B38DBD21BA76428000986DF /* Debug-tvOS.xcconfig */ = {isa = PBXFileReference; lastKnownFileType = text.xcconfig; path = "Debug-tvOS.xcconfig"; sourceTree = "<group>"; };
-		3B38DBD31BA76428000986DF /* Debug-watchOS.xcconfig */ = {isa = PBXFileReference; lastKnownFileType = text.xcconfig; path = "Debug-watchOS.xcconfig"; sourceTree = "<group>"; };
-		3B38DBD41BA76428000986DF /* Debug.xcconfig */ = {isa = PBXFileReference; lastKnownFileType = text.xcconfig; path = Debug.xcconfig; sourceTree = "<group>"; };
-		3B38DBD51BA76428000986DF /* Framework.xcconfig */ = {isa = PBXFileReference; lastKnownFileType = text.xcconfig; path = Framework.xcconfig; sourceTree = "<group>"; };
-		3B38DBD61BA76428000986DF /* iOS.xcconfig */ = {isa = PBXFileReference; lastKnownFileType = text.xcconfig; path = iOS.xcconfig; sourceTree = "<group>"; };
-		3B38DBD71BA76428000986DF /* OSX.xcconfig */ = {isa = PBXFileReference; lastKnownFileType = text.xcconfig; path = OSX.xcconfig; sourceTree = "<group>"; };
-		3B38DBD81BA76428000986DF /* Project.xcconfig */ = {isa = PBXFileReference; lastKnownFileType = text.xcconfig; path = Project.xcconfig; sourceTree = "<group>"; };
-		3B38DBD91BA76428000986DF /* Release-iOS.xcconfig */ = {isa = PBXFileReference; lastKnownFileType = text.xcconfig; path = "Release-iOS.xcconfig"; sourceTree = "<group>"; };
-		3B38DBDA1BA76428000986DF /* Release-OSX.xcconfig */ = {isa = PBXFileReference; lastKnownFileType = text.xcconfig; path = "Release-OSX.xcconfig"; sourceTree = "<group>"; };
-		3B38DBDB1BA76428000986DF /* Release-tvOS.xcconfig */ = {isa = PBXFileReference; lastKnownFileType = text.xcconfig; path = "Release-tvOS.xcconfig"; sourceTree = "<group>"; };
-		3B38DBDC1BA76428000986DF /* Release-watchOS.xcconfig */ = {isa = PBXFileReference; lastKnownFileType = text.xcconfig; path = "Release-watchOS.xcconfig"; sourceTree = "<group>"; };
-		3B38DBDD1BA76428000986DF /* Release.xcconfig */ = {isa = PBXFileReference; lastKnownFileType = text.xcconfig; path = Release.xcconfig; sourceTree = "<group>"; };
-		3B38DBDE1BA76428000986DF /* Tests-iOS.xcconfig */ = {isa = PBXFileReference; lastKnownFileType = text.xcconfig; path = "Tests-iOS.xcconfig"; sourceTree = "<group>"; };
-		3B38DBDF1BA76428000986DF /* Tests-OSX.xcconfig */ = {isa = PBXFileReference; lastKnownFileType = text.xcconfig; path = "Tests-OSX.xcconfig"; sourceTree = "<group>"; };
-		3B38DBE01BA76428000986DF /* Tests-tvOS.xcconfig */ = {isa = PBXFileReference; lastKnownFileType = text.xcconfig; path = "Tests-tvOS.xcconfig"; sourceTree = "<group>"; };
-		3B38DBE11BA76428000986DF /* Tests.xcconfig */ = {isa = PBXFileReference; lastKnownFileType = text.xcconfig; path = Tests.xcconfig; sourceTree = "<group>"; };
-		3B38DBE21BA76428000986DF /* tvOS.xcconfig */ = {isa = PBXFileReference; lastKnownFileType = text.xcconfig; path = tvOS.xcconfig; sourceTree = "<group>"; };
-		3B38DBE31BA76428000986DF /* watchOS.xcconfig */ = {isa = PBXFileReference; lastKnownFileType = text.xcconfig; path = watchOS.xcconfig; sourceTree = "<group>"; };
-		3B5F4DDB1D814F07004C7B2C /* SwiftyJSON.framework */ = {isa = PBXFileReference; lastKnownFileType = wrapper.framework; path = SwiftyJSON.framework; sourceTree = BUILT_PRODUCTS_DIR; };
-		3B5F4DDD1D814F0D004C7B2C /* SwiftyJSON.framework */ = {isa = PBXFileReference; lastKnownFileType = wrapper.framework; path = SwiftyJSON.framework; sourceTree = BUILT_PRODUCTS_DIR; };
-		3B5F4DDF1D814F14004C7B2C /* SwiftyJSON.framework */ = {isa = PBXFileReference; lastKnownFileType = wrapper.framework; path = SwiftyJSON.framework; sourceTree = BUILT_PRODUCTS_DIR; };
-		3B5F4DE11D814F1A004C7B2C /* SwiftyJSON.framework */ = {isa = PBXFileReference; lastKnownFileType = wrapper.framework; path = SwiftyJSON.framework; sourceTree = BUILT_PRODUCTS_DIR; };
-		3B78C6CE1BA7634E00173EAC /* BlueSteel.framework */ = {isa = PBXFileReference; explicitFileType = wrapper.framework; includeInIndex = 0; path = BlueSteel.framework; sourceTree = BUILT_PRODUCTS_DIR; };
-		4B0BE55D1D9D3F2600A33E0B /* AvroValueEncodingTests.swift */ = {isa = PBXFileReference; fileEncoding = 4; lastKnownFileType = sourcecode.swift; path = AvroValueEncodingTests.swift; sourceTree = "<group>"; };
-/* End PBXFileReference section */
-
-/* Begin PBXFrameworksBuildPhase section */
-		3B00E5591BA3782D0011486D /* Frameworks */ = {
-			isa = PBXFrameworksBuildPhase;
-			buildActionMask = 2147483647;
-			files = (
-				3B5F4DDC1D814F07004C7B2C /* SwiftyJSON.framework in Frameworks */,
-			);
-			runOnlyForDeploymentPostprocessing = 0;
-		};
-		3B00E5641BA3782D0011486D /* Frameworks */ = {
-			isa = PBXFrameworksBuildPhase;
-			buildActionMask = 2147483647;
-			files = (
-				3B00E5681BA3782D0011486D /* BlueSteel.framework in Frameworks */,
-			);
-			runOnlyForDeploymentPostprocessing = 0;
-		};
-		3B00E5781BA379830011486D /* Frameworks */ = {
-			isa = PBXFrameworksBuildPhase;
-			buildActionMask = 2147483647;
-			files = (
-				3B5F4DDE1D814F0D004C7B2C /* SwiftyJSON.framework in Frameworks */,
-			);
-			runOnlyForDeploymentPostprocessing = 0;
-		};
-		3B00E5821BA379830011486D /* Frameworks */ = {
-			isa = PBXFrameworksBuildPhase;
-			buildActionMask = 2147483647;
-			files = (
-				3B00E5861BA379830011486D /* BlueSteel.framework in Frameworks */,
-			);
-			runOnlyForDeploymentPostprocessing = 0;
-		};
-		3B00E5961BA37A420011486D /* Frameworks */ = {
-			isa = PBXFrameworksBuildPhase;
-			buildActionMask = 2147483647;
-			files = (
-				3B5F4DE01D814F14004C7B2C /* SwiftyJSON.framework in Frameworks */,
-			);
-			runOnlyForDeploymentPostprocessing = 0;
-		};
-		3B00E5A01BA37A420011486D /* Frameworks */ = {
-			isa = PBXFrameworksBuildPhase;
-			buildActionMask = 2147483647;
-			files = (
-				3B00E5A41BA37A420011486D /* BlueSteel.framework in Frameworks */,
->>>>>>> 1afa96c0
 			);
 			runOnlyForDeploymentPostprocessing = 0;
 		};
@@ -228,11 +74,7 @@
 			isa = PBXFrameworksBuildPhase;
 			buildActionMask = 2147483647;
 			files = (
-<<<<<<< HEAD
 				3B90590D1DAECB5200B4EEC0 /* BlueSteel.framework in Frameworks */,
-=======
-				3B5F4DE21D814F1A004C7B2C /* SwiftyJSON.framework in Frameworks */,
->>>>>>> 1afa96c0
 			);
 			runOnlyForDeploymentPostprocessing = 0;
 		};
@@ -256,11 +98,11 @@
 			path = Sources;
 			sourceTree = "<group>";
 		};
-<<<<<<< HEAD
 		3B9058F91DAECB5200B4EEC0 = {
 			isa = PBXGroup;
 			children = (
 				3B03137B1DB571DF00AAA59D /* Sources */,
+				3BA3EC2B1DB651FD00E4F888 /* Tests */,
 				3B90591D1DAECB9E00B4EEC0 /* BuildControl */,
 				3B9059041DAECB5200B4EEC0 /* Products */,
 			);
@@ -295,40 +137,18 @@
 				3B9059291DAECB9E00B4EEC0 /* Tests.xcconfig */,
 			);
 			path = config;
-=======
-		3B1BA8AE1C51DF0B007BBA8B /* Tests */ = {
-			isa = PBXGroup;
-			children = (
-				3B1BA8AF1C51DF0B007BBA8B /* AvroDecoderTests.swift */,
-				3B1BA8B01C51DF0B007BBA8B /* AvroSchemaTests.swift */,
-				3B1BA8B11C51DF0B007BBA8B /* AvroValueTests.swift */,
-				4B0BE55D1D9D3F2600A33E0B /* AvroValueEncodingTests.swift */,
-				3B1BA8B21C51DF0B007BBA8B /* VarintTests.swift */,
+			sourceTree = "<group>";
+		};
+		3BA3EC2B1DB651FD00E4F888 /* Tests */ = {
+			isa = PBXGroup;
+			children = (
+				3BA3EC2C1DB651FD00E4F888 /* AvroDecoderTests.swift */,
+				3BA3EC2D1DB651FD00E4F888 /* AvroSchemaTests.swift */,
+				3BA3EC2E1DB651FD00E4F888 /* AvroValueEncodingTests.swift */,
+				3BA3EC2F1DB651FD00E4F888 /* AvroValueTests.swift */,
+				3BA3EC301DB651FD00E4F888 /* VarintTests.swift */,
 			);
 			path = Tests;
-			sourceTree = "<group>";
-		};
-		3BCBACE11BA369AD007F1C90 = {
-			isa = PBXGroup;
-			children = (
-				3B1BA87B1C51DEF9007BBA8B /* Sources */,
-				3B1BA8AE1C51DF0B007BBA8B /* Tests */,
-				3B00E4B91BA36B840011486D /* BuildControl */,
-				3B00E55E1BA3782D0011486D /* Products */,
-				3BDFF9D51D7919BA00108B7E /* Frameworks */,
-			);
-			sourceTree = "<group>";
-		};
-		3BDFF9D51D7919BA00108B7E /* Frameworks */ = {
-			isa = PBXGroup;
-			children = (
-				3B5F4DE11D814F1A004C7B2C /* SwiftyJSON.framework */,
-				3B5F4DDF1D814F14004C7B2C /* SwiftyJSON.framework */,
-				3B5F4DDD1D814F0D004C7B2C /* SwiftyJSON.framework */,
-				3B5F4DDB1D814F07004C7B2C /* SwiftyJSON.framework */,
-			);
-			name = Frameworks;
->>>>>>> 1afa96c0
 			sourceTree = "<group>";
 		};
 /* End PBXGroup section */
@@ -387,7 +207,6 @@
 		3B9058FA1DAECB5200B4EEC0 /* Project object */ = {
 			isa = PBXProject;
 			attributes = {
-<<<<<<< HEAD
 				LastSwiftUpdateCheck = 0800;
 				LastUpgradeCheck = 0800;
 				ORGANIZATIONNAME = "Gilt Groupe";
@@ -401,37 +220,6 @@
 						CreatedOnToolsVersion = 8.0;
 						DevelopmentTeam = MTP6A36P8K;
 						ProvisioningStyle = Automatic;
-=======
-				LastUpgradeCheck = 0800;
-				TargetAttributes = {
-					3B00E55C1BA3782D0011486D = {
-						CreatedOnToolsVersion = 7.1;
-						LastSwiftMigration = 0800;
-					};
-					3B00E5661BA3782D0011486D = {
-						CreatedOnToolsVersion = 7.1;
-						LastSwiftMigration = 0800;
-					};
-					3B00E57B1BA379830011486D = {
-						CreatedOnToolsVersion = 7.1;
-						LastSwiftMigration = 0800;
-					};
-					3B00E5841BA379830011486D = {
-						CreatedOnToolsVersion = 7.1;
-						LastSwiftMigration = 0800;
-					};
-					3B00E5991BA37A420011486D = {
-						CreatedOnToolsVersion = 7.1;
-						LastSwiftMigration = 0800;
-					};
-					3B00E5A21BA37A420011486D = {
-						CreatedOnToolsVersion = 7.1;
-						LastSwiftMigration = 0800;
-					};
-					3B78C6CD1BA7634E00173EAC = {
-						CreatedOnToolsVersion = 7.1;
-						LastSwiftMigration = 0800;
->>>>>>> 1afa96c0
 					};
 				};
 			};
@@ -471,7 +259,6 @@
 /* End PBXResourcesBuildPhase section */
 
 /* Begin PBXSourcesBuildPhase section */
-<<<<<<< HEAD
 		3B9058FE1DAECB5200B4EEC0 /* Sources */ = {
 			isa = PBXSourcesBuildPhase;
 			buildActionMask = 2147483647;
@@ -485,89 +272,6 @@
 				3B0313891DB571DF00AAA59D /* AvroValue.swift in Sources */,
 				3B03138D1DB571DF00AAA59D /* CCWrapper.c in Sources */,
 				3B03138A1DB571DF00AAA59D /* AvroValueEncoding.swift in Sources */,
-=======
-		3B00E5581BA3782D0011486D /* Sources */ = {
-			isa = PBXSourcesBuildPhase;
-			buildActionMask = 2147483647;
-			files = (
-				3B1BA8A61C51DEF9007BBA8B /* Schema.swift in Sources */,
-				3B1BA88A1C51DEF9007BBA8B /* AvroDecoder.swift in Sources */,
-				3B1BA89E1C51DEF9007BBA8B /* Boxes.swift in Sources */,
-				3B1BA88E1C51DEF9007BBA8B /* AvroEncoder.swift in Sources */,
-				3B1BA8861C51DEF9007BBA8B /* AvroConvertible.swift in Sources */,
-				3B1BA8AA1C51DEF9007BBA8B /* Varint.swift in Sources */,
-				3B1BA8921C51DEF9007BBA8B /* AvroValue.swift in Sources */,
-				3B1BA8A21C51DEF9007BBA8B /* CCWrapper.c in Sources */,
-				3B1BA8961C51DEF9007BBA8B /* AvroValueEncoding.swift in Sources */,
-			);
-			runOnlyForDeploymentPostprocessing = 0;
-		};
-		3B00E5631BA3782D0011486D /* Sources */ = {
-			isa = PBXSourcesBuildPhase;
-			buildActionMask = 2147483647;
-			files = (
-				3B1BA8B61C51DF0B007BBA8B /* AvroSchemaTests.swift in Sources */,
-				4B0BE55F1D9D3F3600A33E0B /* AvroValueEncodingTests.swift in Sources */,
-				3B1BA8B91C51DF0B007BBA8B /* AvroValueTests.swift in Sources */,
-				3B1BA8B31C51DF0B007BBA8B /* AvroDecoderTests.swift in Sources */,
-				3B1BA8BC1C51DF0B007BBA8B /* VarintTests.swift in Sources */,
-			);
-			runOnlyForDeploymentPostprocessing = 0;
-		};
-		3B00E5771BA379830011486D /* Sources */ = {
-			isa = PBXSourcesBuildPhase;
-			buildActionMask = 2147483647;
-			files = (
-				3B1BA8A71C51DEF9007BBA8B /* Schema.swift in Sources */,
-				3B1BA88B1C51DEF9007BBA8B /* AvroDecoder.swift in Sources */,
-				3B1BA89F1C51DEF9007BBA8B /* Boxes.swift in Sources */,
-				3B1BA88F1C51DEF9007BBA8B /* AvroEncoder.swift in Sources */,
-				3B1BA8871C51DEF9007BBA8B /* AvroConvertible.swift in Sources */,
-				3B1BA8AB1C51DEF9007BBA8B /* Varint.swift in Sources */,
-				3B1BA8931C51DEF9007BBA8B /* AvroValue.swift in Sources */,
-				3B1BA8A31C51DEF9007BBA8B /* CCWrapper.c in Sources */,
-				3B1BA8971C51DEF9007BBA8B /* AvroValueEncoding.swift in Sources */,
-			);
-			runOnlyForDeploymentPostprocessing = 0;
-		};
-		3B00E5811BA379830011486D /* Sources */ = {
-			isa = PBXSourcesBuildPhase;
-			buildActionMask = 2147483647;
-			files = (
-				3B1BA8B71C51DF0B007BBA8B /* AvroSchemaTests.swift in Sources */,
-				4B0BE5601D9D3F3600A33E0B /* AvroValueEncodingTests.swift in Sources */,
-				3B1BA8BA1C51DF0B007BBA8B /* AvroValueTests.swift in Sources */,
-				3B1BA8B41C51DF0B007BBA8B /* AvroDecoderTests.swift in Sources */,
-				3B1BA8BD1C51DF0B007BBA8B /* VarintTests.swift in Sources */,
-			);
-			runOnlyForDeploymentPostprocessing = 0;
-		};
-		3B00E5951BA37A420011486D /* Sources */ = {
-			isa = PBXSourcesBuildPhase;
-			buildActionMask = 2147483647;
-			files = (
-				3B1BA8A81C51DEF9007BBA8B /* Schema.swift in Sources */,
-				3B1BA88C1C51DEF9007BBA8B /* AvroDecoder.swift in Sources */,
-				3B1BA8A01C51DEF9007BBA8B /* Boxes.swift in Sources */,
-				3B1BA8901C51DEF9007BBA8B /* AvroEncoder.swift in Sources */,
-				3B1BA8881C51DEF9007BBA8B /* AvroConvertible.swift in Sources */,
-				3B1BA8AC1C51DEF9007BBA8B /* Varint.swift in Sources */,
-				3B1BA8941C51DEF9007BBA8B /* AvroValue.swift in Sources */,
-				3B1BA8A41C51DEF9007BBA8B /* CCWrapper.c in Sources */,
-				3B1BA8981C51DEF9007BBA8B /* AvroValueEncoding.swift in Sources */,
-			);
-			runOnlyForDeploymentPostprocessing = 0;
-		};
-		3B00E59F1BA37A420011486D /* Sources */ = {
-			isa = PBXSourcesBuildPhase;
-			buildActionMask = 2147483647;
-			files = (
-				3B1BA8B81C51DF0B007BBA8B /* AvroSchemaTests.swift in Sources */,
-				4B0BE5611D9D3F3600A33E0B /* AvroValueEncodingTests.swift in Sources */,
-				3B1BA8BB1C51DF0B007BBA8B /* AvroValueTests.swift in Sources */,
-				3B1BA8B51C51DF0B007BBA8B /* AvroDecoderTests.swift in Sources */,
-				3B1BA8BE1C51DF0B007BBA8B /* VarintTests.swift in Sources */,
->>>>>>> 1afa96c0
 			);
 			runOnlyForDeploymentPostprocessing = 0;
 		};
@@ -575,6 +279,11 @@
 			isa = PBXSourcesBuildPhase;
 			buildActionMask = 2147483647;
 			files = (
+				3BA3EC331DB651FD00E4F888 /* AvroValueEncodingTests.swift in Sources */,
+				3BA3EC321DB651FD00E4F888 /* AvroSchemaTests.swift in Sources */,
+				3BA3EC311DB651FD00E4F888 /* AvroDecoderTests.swift in Sources */,
+				3BA3EC351DB651FD00E4F888 /* VarintTests.swift in Sources */,
+				3BA3EC341DB651FD00E4F888 /* AvroValueTests.swift in Sources */,
 			);
 			runOnlyForDeploymentPostprocessing = 0;
 		};
@@ -611,10 +320,6 @@
 				CLANG_WARN_SUSPICIOUS_MOVES = YES;
 				CLANG_WARN_UNREACHABLE_CODE = YES;
 				CLANG_WARN__DUPLICATE_METHOD_MATCH = YES;
-<<<<<<< HEAD
-=======
-				"CODE_SIGN_IDENTITY[sdk=iphoneos*]" = "";
->>>>>>> 1afa96c0
 				COPY_PHASE_STRIP = NO;
 				CURRENT_PROJECT_VERSION = 5;
 				DEBUG_INFORMATION_FORMAT = dwarf;
@@ -664,10 +369,6 @@
 				CLANG_WARN_SUSPICIOUS_MOVES = YES;
 				CLANG_WARN_UNREACHABLE_CODE = YES;
 				CLANG_WARN__DUPLICATE_METHOD_MATCH = YES;
-<<<<<<< HEAD
-=======
-				"CODE_SIGN_IDENTITY[sdk=iphoneos*]" = "";
->>>>>>> 1afa96c0
 				COPY_PHASE_STRIP = NO;
 				CURRENT_PROJECT_VERSION = 5;
 				DEBUG_INFORMATION_FORMAT = "dwarf-with-dsym";
@@ -693,129 +394,10 @@
 			isa = XCBuildConfiguration;
 			baseConfigurationReference = 3B9059261DAECB9E00B4EEC0 /* Framework.xcconfig */;
 			buildSettings = {
-<<<<<<< HEAD
-=======
-				ALWAYS_SEARCH_USER_PATHS = NO;
-				CLANG_CXX_LANGUAGE_STANDARD = "gnu++0x";
-				CLANG_CXX_LIBRARY = "libc++";
-				CLANG_ENABLE_MODULES = YES;
-				CLANG_ENABLE_OBJC_ARC = YES;
-				CLANG_WARN_BOOL_CONVERSION = YES;
-				CLANG_WARN_CONSTANT_CONVERSION = YES;
-				CLANG_WARN_DIRECT_OBJC_ISA_USAGE = YES_ERROR;
-				CLANG_WARN_EMPTY_BODY = YES;
-				CLANG_WARN_ENUM_CONVERSION = YES;
-				CLANG_WARN_INT_CONVERSION = YES;
-				CLANG_WARN_OBJC_ROOT_CLASS = YES_ERROR;
-				CLANG_WARN_UNREACHABLE_CODE = YES;
-				CLANG_WARN__DUPLICATE_METHOD_MATCH = YES;
-				COPY_PHASE_STRIP = NO;
-				DEBUG_INFORMATION_FORMAT = dwarf;
-				ENABLE_STRICT_OBJC_MSGSEND = YES;
-				ENABLE_TESTABILITY = YES;
-				GCC_C_LANGUAGE_STANDARD = gnu99;
-				GCC_DYNAMIC_NO_PIC = NO;
-				GCC_NO_COMMON_BLOCKS = YES;
-				GCC_OPTIMIZATION_LEVEL = 0;
-				GCC_PREPROCESSOR_DEFINITIONS = (
-					"DEBUG=1",
-					"$(inherited)",
-				);
-				GCC_WARN_64_TO_32_BIT_CONVERSION = YES;
-				GCC_WARN_ABOUT_RETURN_TYPE = YES_ERROR;
-				GCC_WARN_UNDECLARED_SELECTOR = YES;
-				GCC_WARN_UNINITIALIZED_AUTOS = YES_AGGRESSIVE;
-				GCC_WARN_UNUSED_FUNCTION = YES;
-				GCC_WARN_UNUSED_VARIABLE = YES;
-				LD_RUNPATH_SEARCH_PATHS = "$(inherited) @executable_path/Frameworks @loader_path/Frameworks $(FRAMEWORK_SEARCH_PATHS)";
-				MTL_ENABLE_DEBUG_INFO = YES;
-			};
-			name = Debug;
-		};
-		3B00E5721BA3782D0011486D /* Release */ = {
-			isa = XCBuildConfiguration;
-			baseConfigurationReference = 3B38DBDE1BA76428000986DF /* Tests-iOS.xcconfig */;
-			buildSettings = {
-				ALWAYS_SEARCH_USER_PATHS = NO;
-				CLANG_CXX_LANGUAGE_STANDARD = "gnu++0x";
-				CLANG_CXX_LIBRARY = "libc++";
-				CLANG_ENABLE_MODULES = YES;
-				CLANG_ENABLE_OBJC_ARC = YES;
-				CLANG_WARN_BOOL_CONVERSION = YES;
-				CLANG_WARN_CONSTANT_CONVERSION = YES;
-				CLANG_WARN_DIRECT_OBJC_ISA_USAGE = YES_ERROR;
-				CLANG_WARN_EMPTY_BODY = YES;
-				CLANG_WARN_ENUM_CONVERSION = YES;
-				CLANG_WARN_INT_CONVERSION = YES;
-				CLANG_WARN_OBJC_ROOT_CLASS = YES_ERROR;
-				CLANG_WARN_UNREACHABLE_CODE = YES;
-				CLANG_WARN__DUPLICATE_METHOD_MATCH = YES;
-				COPY_PHASE_STRIP = NO;
-				DEBUG_INFORMATION_FORMAT = "dwarf-with-dsym";
-				ENABLE_NS_ASSERTIONS = NO;
-				ENABLE_STRICT_OBJC_MSGSEND = YES;
-				GCC_C_LANGUAGE_STANDARD = gnu99;
-				GCC_NO_COMMON_BLOCKS = YES;
-				GCC_WARN_64_TO_32_BIT_CONVERSION = YES;
-				GCC_WARN_ABOUT_RETURN_TYPE = YES_ERROR;
-				GCC_WARN_UNDECLARED_SELECTOR = YES;
-				GCC_WARN_UNINITIALIZED_AUTOS = YES_AGGRESSIVE;
-				GCC_WARN_UNUSED_FUNCTION = YES;
-				GCC_WARN_UNUSED_VARIABLE = YES;
-				LD_RUNPATH_SEARCH_PATHS = "$(inherited) @executable_path/Frameworks @loader_path/Frameworks $(FRAMEWORK_SEARCH_PATHS)";
-				MTL_ENABLE_DEBUG_INFO = NO;
-				SWIFT_OPTIMIZATION_LEVEL = "-Owholemodule";
-				VALIDATE_PRODUCT = YES;
-			};
-			name = Release;
-		};
-		3B00E58E1BA379830011486D /* Debug */ = {
-			isa = XCBuildConfiguration;
-			baseConfigurationReference = 3B38DBD11BA76428000986DF /* Debug-OSX.xcconfig */;
-			buildSettings = {
-				ALWAYS_SEARCH_USER_PATHS = NO;
-				CLANG_CXX_LANGUAGE_STANDARD = "gnu++0x";
-				CLANG_CXX_LIBRARY = "libc++";
-				CLANG_ENABLE_MODULES = YES;
-				CLANG_ENABLE_OBJC_ARC = YES;
-				CLANG_WARN_BOOL_CONVERSION = YES;
-				CLANG_WARN_CONSTANT_CONVERSION = YES;
-				CLANG_WARN_DIRECT_OBJC_ISA_USAGE = YES_ERROR;
-				CLANG_WARN_EMPTY_BODY = YES;
-				CLANG_WARN_ENUM_CONVERSION = YES;
-				CLANG_WARN_INT_CONVERSION = YES;
-				CLANG_WARN_OBJC_ROOT_CLASS = YES_ERROR;
-				CLANG_WARN_UNREACHABLE_CODE = YES;
-				CLANG_WARN__DUPLICATE_METHOD_MATCH = YES;
-				CODE_SIGN_IDENTITY = "";
-				"CODE_SIGN_IDENTITY[sdk=macosx*]" = "Mac Developer";
-				COMBINE_HIDPI_IMAGES = YES;
-				COPY_PHASE_STRIP = NO;
-				DEBUG_INFORMATION_FORMAT = dwarf;
->>>>>>> 1afa96c0
 				DEFINES_MODULE = YES;
 				DYLIB_COMPATIBILITY_VERSION = 1;
 				DYLIB_CURRENT_VERSION = 1;
 				DYLIB_INSTALL_NAME_BASE = "@rpath";
-<<<<<<< HEAD
-=======
-				ENABLE_STRICT_OBJC_MSGSEND = YES;
-				ENABLE_TESTABILITY = YES;
-				GCC_C_LANGUAGE_STANDARD = gnu99;
-				GCC_DYNAMIC_NO_PIC = NO;
-				GCC_NO_COMMON_BLOCKS = YES;
-				GCC_OPTIMIZATION_LEVEL = 0;
-				GCC_PREPROCESSOR_DEFINITIONS = (
-					"DEBUG=1",
-					"$(inherited)",
-				);
-				GCC_WARN_64_TO_32_BIT_CONVERSION = YES;
-				GCC_WARN_ABOUT_RETURN_TYPE = YES_ERROR;
-				GCC_WARN_UNDECLARED_SELECTOR = YES;
-				GCC_WARN_UNINITIALIZED_AUTOS = YES_AGGRESSIVE;
-				GCC_WARN_UNUSED_FUNCTION = YES;
-				GCC_WARN_UNUSED_VARIABLE = YES;
->>>>>>> 1afa96c0
 				INSTALL_PATH = "$(LOCAL_LIBRARY_DIR)/Frameworks";
 				SKIP_INSTALL = YES;
 			};
@@ -825,45 +407,10 @@
 			isa = XCBuildConfiguration;
 			baseConfigurationReference = 3B9059261DAECB9E00B4EEC0 /* Framework.xcconfig */;
 			buildSettings = {
-<<<<<<< HEAD
-=======
-				ALWAYS_SEARCH_USER_PATHS = NO;
-				CLANG_CXX_LANGUAGE_STANDARD = "gnu++0x";
-				CLANG_CXX_LIBRARY = "libc++";
-				CLANG_ENABLE_MODULES = YES;
-				CLANG_ENABLE_OBJC_ARC = YES;
-				CLANG_WARN_BOOL_CONVERSION = YES;
-				CLANG_WARN_CONSTANT_CONVERSION = YES;
-				CLANG_WARN_DIRECT_OBJC_ISA_USAGE = YES_ERROR;
-				CLANG_WARN_EMPTY_BODY = YES;
-				CLANG_WARN_ENUM_CONVERSION = YES;
-				CLANG_WARN_INT_CONVERSION = YES;
-				CLANG_WARN_OBJC_ROOT_CLASS = YES_ERROR;
-				CLANG_WARN_UNREACHABLE_CODE = YES;
-				CLANG_WARN__DUPLICATE_METHOD_MATCH = YES;
-				CODE_SIGN_IDENTITY = "";
-				"CODE_SIGN_IDENTITY[sdk=macosx*]" = "Mac Developer";
-				COMBINE_HIDPI_IMAGES = YES;
-				COPY_PHASE_STRIP = NO;
-				DEBUG_INFORMATION_FORMAT = "dwarf-with-dsym";
->>>>>>> 1afa96c0
 				DEFINES_MODULE = YES;
 				DYLIB_COMPATIBILITY_VERSION = 1;
 				DYLIB_CURRENT_VERSION = 1;
 				DYLIB_INSTALL_NAME_BASE = "@rpath";
-<<<<<<< HEAD
-=======
-				ENABLE_NS_ASSERTIONS = NO;
-				ENABLE_STRICT_OBJC_MSGSEND = YES;
-				GCC_C_LANGUAGE_STANDARD = gnu99;
-				GCC_NO_COMMON_BLOCKS = YES;
-				GCC_WARN_64_TO_32_BIT_CONVERSION = YES;
-				GCC_WARN_ABOUT_RETURN_TYPE = YES_ERROR;
-				GCC_WARN_UNDECLARED_SELECTOR = YES;
-				GCC_WARN_UNINITIALIZED_AUTOS = YES_AGGRESSIVE;
-				GCC_WARN_UNUSED_FUNCTION = YES;
-				GCC_WARN_UNUSED_VARIABLE = YES;
->>>>>>> 1afa96c0
 				INSTALL_PATH = "$(LOCAL_LIBRARY_DIR)/Frameworks";
 				SKIP_INSTALL = YES;
 			};
@@ -873,45 +420,7 @@
 			isa = XCBuildConfiguration;
 			baseConfigurationReference = 3B9059291DAECB9E00B4EEC0 /* Tests.xcconfig */;
 			buildSettings = {
-<<<<<<< HEAD
 				ALWAYS_EMBED_SWIFT_STANDARD_LIBRARIES = YES;
-=======
-				ALWAYS_SEARCH_USER_PATHS = NO;
-				CLANG_CXX_LANGUAGE_STANDARD = "gnu++0x";
-				CLANG_CXX_LIBRARY = "libc++";
-				CLANG_ENABLE_MODULES = YES;
-				CLANG_ENABLE_OBJC_ARC = YES;
-				CLANG_WARN_BOOL_CONVERSION = YES;
-				CLANG_WARN_CONSTANT_CONVERSION = YES;
-				CLANG_WARN_DIRECT_OBJC_ISA_USAGE = YES_ERROR;
-				CLANG_WARN_EMPTY_BODY = YES;
-				CLANG_WARN_ENUM_CONVERSION = YES;
-				CLANG_WARN_INT_CONVERSION = YES;
-				CLANG_WARN_OBJC_ROOT_CLASS = YES_ERROR;
-				CLANG_WARN_UNREACHABLE_CODE = YES;
-				CLANG_WARN__DUPLICATE_METHOD_MATCH = YES;
-				COMBINE_HIDPI_IMAGES = YES;
-				COPY_PHASE_STRIP = NO;
-				DEBUG_INFORMATION_FORMAT = dwarf;
-				ENABLE_STRICT_OBJC_MSGSEND = YES;
-				ENABLE_TESTABILITY = YES;
-				GCC_C_LANGUAGE_STANDARD = gnu99;
-				GCC_DYNAMIC_NO_PIC = NO;
-				GCC_NO_COMMON_BLOCKS = YES;
-				GCC_OPTIMIZATION_LEVEL = 0;
-				GCC_PREPROCESSOR_DEFINITIONS = (
-					"DEBUG=1",
-					"$(inherited)",
-				);
-				GCC_WARN_64_TO_32_BIT_CONVERSION = YES;
-				GCC_WARN_ABOUT_RETURN_TYPE = YES_ERROR;
-				GCC_WARN_UNDECLARED_SELECTOR = YES;
-				GCC_WARN_UNINITIALIZED_AUTOS = YES_AGGRESSIVE;
-				GCC_WARN_UNUSED_FUNCTION = YES;
-				GCC_WARN_UNUSED_VARIABLE = YES;
-				LD_RUNPATH_SEARCH_PATHS = "$(inherited) @executable_path/../Frameworks @loader_path/../Frameworks $(FRAMEWORK_SEARCH_PATHS)";
-				MTL_ENABLE_DEBUG_INFO = YES;
->>>>>>> 1afa96c0
 			};
 			name = Debug;
 		};
@@ -919,356 +428,7 @@
 			isa = XCBuildConfiguration;
 			baseConfigurationReference = 3B9059291DAECB9E00B4EEC0 /* Tests.xcconfig */;
 			buildSettings = {
-<<<<<<< HEAD
 				ALWAYS_EMBED_SWIFT_STANDARD_LIBRARIES = YES;
-=======
-				ALWAYS_SEARCH_USER_PATHS = NO;
-				CLANG_CXX_LANGUAGE_STANDARD = "gnu++0x";
-				CLANG_CXX_LIBRARY = "libc++";
-				CLANG_ENABLE_MODULES = YES;
-				CLANG_ENABLE_OBJC_ARC = YES;
-				CLANG_WARN_BOOL_CONVERSION = YES;
-				CLANG_WARN_CONSTANT_CONVERSION = YES;
-				CLANG_WARN_DIRECT_OBJC_ISA_USAGE = YES_ERROR;
-				CLANG_WARN_EMPTY_BODY = YES;
-				CLANG_WARN_ENUM_CONVERSION = YES;
-				CLANG_WARN_INT_CONVERSION = YES;
-				CLANG_WARN_OBJC_ROOT_CLASS = YES_ERROR;
-				CLANG_WARN_UNREACHABLE_CODE = YES;
-				CLANG_WARN__DUPLICATE_METHOD_MATCH = YES;
-				COMBINE_HIDPI_IMAGES = YES;
-				COPY_PHASE_STRIP = NO;
-				DEBUG_INFORMATION_FORMAT = "dwarf-with-dsym";
-				ENABLE_NS_ASSERTIONS = NO;
-				ENABLE_STRICT_OBJC_MSGSEND = YES;
-				GCC_C_LANGUAGE_STANDARD = gnu99;
-				GCC_NO_COMMON_BLOCKS = YES;
-				GCC_WARN_64_TO_32_BIT_CONVERSION = YES;
-				GCC_WARN_ABOUT_RETURN_TYPE = YES_ERROR;
-				GCC_WARN_UNDECLARED_SELECTOR = YES;
-				GCC_WARN_UNINITIALIZED_AUTOS = YES_AGGRESSIVE;
-				GCC_WARN_UNUSED_FUNCTION = YES;
-				GCC_WARN_UNUSED_VARIABLE = YES;
-				LD_RUNPATH_SEARCH_PATHS = "$(inherited) @executable_path/../Frameworks @loader_path/../Frameworks $(FRAMEWORK_SEARCH_PATHS)";
-				MTL_ENABLE_DEBUG_INFO = NO;
-				SWIFT_OPTIMIZATION_LEVEL = "-Owholemodule";
-			};
-			name = Release;
-		};
-		3B00E5AC1BA37A420011486D /* Debug */ = {
-			isa = XCBuildConfiguration;
-			baseConfigurationReference = 3B38DBD21BA76428000986DF /* Debug-tvOS.xcconfig */;
-			buildSettings = {
-				ALWAYS_SEARCH_USER_PATHS = NO;
-				CLANG_CXX_LANGUAGE_STANDARD = "gnu++0x";
-				CLANG_CXX_LIBRARY = "libc++";
-				CLANG_ENABLE_MODULES = YES;
-				CLANG_ENABLE_OBJC_ARC = YES;
-				CLANG_WARN_BOOL_CONVERSION = YES;
-				CLANG_WARN_CONSTANT_CONVERSION = YES;
-				CLANG_WARN_DIRECT_OBJC_ISA_USAGE = YES_ERROR;
-				CLANG_WARN_EMPTY_BODY = YES;
-				CLANG_WARN_ENUM_CONVERSION = YES;
-				CLANG_WARN_INT_CONVERSION = YES;
-				CLANG_WARN_OBJC_ROOT_CLASS = YES_ERROR;
-				CLANG_WARN_UNREACHABLE_CODE = YES;
-				CLANG_WARN__DUPLICATE_METHOD_MATCH = YES;
-				"CODE_SIGN_IDENTITY[sdk=appletvos*]" = "";
-				COPY_PHASE_STRIP = NO;
-				DEBUG_INFORMATION_FORMAT = dwarf;
-				DEFINES_MODULE = YES;
-				DYLIB_INSTALL_NAME_BASE = "@rpath";
-				ENABLE_STRICT_OBJC_MSGSEND = YES;
-				ENABLE_TESTABILITY = YES;
-				GCC_C_LANGUAGE_STANDARD = gnu99;
-				GCC_DYNAMIC_NO_PIC = NO;
-				GCC_NO_COMMON_BLOCKS = YES;
-				GCC_OPTIMIZATION_LEVEL = 0;
-				GCC_PREPROCESSOR_DEFINITIONS = (
-					"DEBUG=1",
-					"$(inherited)",
-				);
-				GCC_WARN_64_TO_32_BIT_CONVERSION = YES;
-				GCC_WARN_ABOUT_RETURN_TYPE = YES_ERROR;
-				GCC_WARN_UNDECLARED_SELECTOR = YES;
-				GCC_WARN_UNINITIALIZED_AUTOS = YES_AGGRESSIVE;
-				GCC_WARN_UNUSED_FUNCTION = YES;
-				GCC_WARN_UNUSED_VARIABLE = YES;
-				INSTALL_PATH = "$(LOCAL_LIBRARY_DIR)/Frameworks";
-				LD_RUNPATH_SEARCH_PATHS = "$(inherited) @executable_path/Frameworks @loader_path/Frameworks";
-				MTL_ENABLE_DEBUG_INFO = YES;
-				SKIP_INSTALL = YES;
-				TARGETED_DEVICE_FAMILY = 3;
-				VERSIONING_SYSTEM = "apple-generic";
-				VERSION_INFO_PREFIX = "";
-			};
-			name = Debug;
-		};
-		3B00E5AD1BA37A420011486D /* Release */ = {
-			isa = XCBuildConfiguration;
-			baseConfigurationReference = 3B38DBDB1BA76428000986DF /* Release-tvOS.xcconfig */;
-			buildSettings = {
-				ALWAYS_SEARCH_USER_PATHS = NO;
-				CLANG_CXX_LANGUAGE_STANDARD = "gnu++0x";
-				CLANG_CXX_LIBRARY = "libc++";
-				CLANG_ENABLE_MODULES = YES;
-				CLANG_ENABLE_OBJC_ARC = YES;
-				CLANG_WARN_BOOL_CONVERSION = YES;
-				CLANG_WARN_CONSTANT_CONVERSION = YES;
-				CLANG_WARN_DIRECT_OBJC_ISA_USAGE = YES_ERROR;
-				CLANG_WARN_EMPTY_BODY = YES;
-				CLANG_WARN_ENUM_CONVERSION = YES;
-				CLANG_WARN_INT_CONVERSION = YES;
-				CLANG_WARN_OBJC_ROOT_CLASS = YES_ERROR;
-				CLANG_WARN_UNREACHABLE_CODE = YES;
-				CLANG_WARN__DUPLICATE_METHOD_MATCH = YES;
-				"CODE_SIGN_IDENTITY[sdk=appletvos*]" = "";
-				COPY_PHASE_STRIP = NO;
-				DEBUG_INFORMATION_FORMAT = "dwarf-with-dsym";
-				DEFINES_MODULE = YES;
-				DYLIB_INSTALL_NAME_BASE = "@rpath";
-				ENABLE_NS_ASSERTIONS = NO;
-				ENABLE_STRICT_OBJC_MSGSEND = YES;
-				GCC_C_LANGUAGE_STANDARD = gnu99;
-				GCC_NO_COMMON_BLOCKS = YES;
-				GCC_WARN_64_TO_32_BIT_CONVERSION = YES;
-				GCC_WARN_ABOUT_RETURN_TYPE = YES_ERROR;
-				GCC_WARN_UNDECLARED_SELECTOR = YES;
-				GCC_WARN_UNINITIALIZED_AUTOS = YES_AGGRESSIVE;
-				GCC_WARN_UNUSED_FUNCTION = YES;
-				GCC_WARN_UNUSED_VARIABLE = YES;
-				INSTALL_PATH = "$(LOCAL_LIBRARY_DIR)/Frameworks";
-				LD_RUNPATH_SEARCH_PATHS = "$(inherited) @executable_path/Frameworks @loader_path/Frameworks";
-				MTL_ENABLE_DEBUG_INFO = NO;
-				SKIP_INSTALL = YES;
-				TARGETED_DEVICE_FAMILY = 3;
-				VALIDATE_PRODUCT = YES;
-				VERSIONING_SYSTEM = "apple-generic";
-				VERSION_INFO_PREFIX = "";
-			};
-			name = Release;
-		};
-		3B00E5AF1BA37A420011486D /* Debug */ = {
-			isa = XCBuildConfiguration;
-			baseConfigurationReference = 3B38DBE01BA76428000986DF /* Tests-tvOS.xcconfig */;
-			buildSettings = {
-				ALWAYS_SEARCH_USER_PATHS = NO;
-				CLANG_CXX_LANGUAGE_STANDARD = "gnu++0x";
-				CLANG_CXX_LIBRARY = "libc++";
-				CLANG_ENABLE_MODULES = YES;
-				CLANG_ENABLE_OBJC_ARC = YES;
-				CLANG_WARN_BOOL_CONVERSION = YES;
-				CLANG_WARN_CONSTANT_CONVERSION = YES;
-				CLANG_WARN_DIRECT_OBJC_ISA_USAGE = YES_ERROR;
-				CLANG_WARN_EMPTY_BODY = YES;
-				CLANG_WARN_ENUM_CONVERSION = YES;
-				CLANG_WARN_INT_CONVERSION = YES;
-				CLANG_WARN_OBJC_ROOT_CLASS = YES_ERROR;
-				CLANG_WARN_UNREACHABLE_CODE = YES;
-				CLANG_WARN__DUPLICATE_METHOD_MATCH = YES;
-				COPY_PHASE_STRIP = NO;
-				DEBUG_INFORMATION_FORMAT = dwarf;
-				ENABLE_STRICT_OBJC_MSGSEND = YES;
-				ENABLE_TESTABILITY = YES;
-				GCC_C_LANGUAGE_STANDARD = gnu99;
-				GCC_DYNAMIC_NO_PIC = NO;
-				GCC_NO_COMMON_BLOCKS = YES;
-				GCC_OPTIMIZATION_LEVEL = 0;
-				GCC_PREPROCESSOR_DEFINITIONS = (
-					"DEBUG=1",
-					"$(inherited)",
-				);
-				GCC_WARN_64_TO_32_BIT_CONVERSION = YES;
-				GCC_WARN_ABOUT_RETURN_TYPE = YES_ERROR;
-				GCC_WARN_UNDECLARED_SELECTOR = YES;
-				GCC_WARN_UNINITIALIZED_AUTOS = YES_AGGRESSIVE;
-				GCC_WARN_UNUSED_FUNCTION = YES;
-				GCC_WARN_UNUSED_VARIABLE = YES;
-				LD_RUNPATH_SEARCH_PATHS = "$(inherited) @executable_path/Frameworks @loader_path/Frameworks $(FRAMEWORK_SEARCH_PATHS)";
-				MTL_ENABLE_DEBUG_INFO = YES;
-			};
-			name = Debug;
-		};
-		3B00E5B01BA37A420011486D /* Release */ = {
-			isa = XCBuildConfiguration;
-			baseConfigurationReference = 3B38DBE01BA76428000986DF /* Tests-tvOS.xcconfig */;
-			buildSettings = {
-				ALWAYS_SEARCH_USER_PATHS = NO;
-				CLANG_CXX_LANGUAGE_STANDARD = "gnu++0x";
-				CLANG_CXX_LIBRARY = "libc++";
-				CLANG_ENABLE_MODULES = YES;
-				CLANG_ENABLE_OBJC_ARC = YES;
-				CLANG_WARN_BOOL_CONVERSION = YES;
-				CLANG_WARN_CONSTANT_CONVERSION = YES;
-				CLANG_WARN_DIRECT_OBJC_ISA_USAGE = YES_ERROR;
-				CLANG_WARN_EMPTY_BODY = YES;
-				CLANG_WARN_ENUM_CONVERSION = YES;
-				CLANG_WARN_INT_CONVERSION = YES;
-				CLANG_WARN_OBJC_ROOT_CLASS = YES_ERROR;
-				CLANG_WARN_UNREACHABLE_CODE = YES;
-				CLANG_WARN__DUPLICATE_METHOD_MATCH = YES;
-				COPY_PHASE_STRIP = NO;
-				DEBUG_INFORMATION_FORMAT = "dwarf-with-dsym";
-				ENABLE_NS_ASSERTIONS = NO;
-				ENABLE_STRICT_OBJC_MSGSEND = YES;
-				GCC_C_LANGUAGE_STANDARD = gnu99;
-				GCC_NO_COMMON_BLOCKS = YES;
-				GCC_WARN_64_TO_32_BIT_CONVERSION = YES;
-				GCC_WARN_ABOUT_RETURN_TYPE = YES_ERROR;
-				GCC_WARN_UNDECLARED_SELECTOR = YES;
-				GCC_WARN_UNINITIALIZED_AUTOS = YES_AGGRESSIVE;
-				GCC_WARN_UNUSED_FUNCTION = YES;
-				GCC_WARN_UNUSED_VARIABLE = YES;
-				LD_RUNPATH_SEARCH_PATHS = "$(inherited) @executable_path/Frameworks @loader_path/Frameworks $(FRAMEWORK_SEARCH_PATHS)";
-				MTL_ENABLE_DEBUG_INFO = NO;
-				SWIFT_OPTIMIZATION_LEVEL = "-Owholemodule";
-				VALIDATE_PRODUCT = YES;
-			};
-			name = Release;
-		};
-		3B78C6D41BA7634E00173EAC /* Debug */ = {
-			isa = XCBuildConfiguration;
-			baseConfigurationReference = 3B38DBD31BA76428000986DF /* Debug-watchOS.xcconfig */;
-			buildSettings = {
-				ALWAYS_SEARCH_USER_PATHS = NO;
-				CLANG_CXX_LANGUAGE_STANDARD = "gnu++0x";
-				CLANG_CXX_LIBRARY = "libc++";
-				CLANG_ENABLE_MODULES = YES;
-				CLANG_ENABLE_OBJC_ARC = YES;
-				CLANG_WARN_BOOL_CONVERSION = YES;
-				CLANG_WARN_CONSTANT_CONVERSION = YES;
-				CLANG_WARN_DIRECT_OBJC_ISA_USAGE = YES_ERROR;
-				CLANG_WARN_EMPTY_BODY = YES;
-				CLANG_WARN_ENUM_CONVERSION = YES;
-				CLANG_WARN_INT_CONVERSION = YES;
-				CLANG_WARN_OBJC_ROOT_CLASS = YES_ERROR;
-				CLANG_WARN_UNREACHABLE_CODE = YES;
-				CLANG_WARN__DUPLICATE_METHOD_MATCH = YES;
-				"CODE_SIGN_IDENTITY[sdk=watchos*]" = "";
-				COPY_PHASE_STRIP = NO;
-				DEBUG_INFORMATION_FORMAT = dwarf;
-				DEFINES_MODULE = YES;
-				DYLIB_INSTALL_NAME_BASE = "@rpath";
-				ENABLE_STRICT_OBJC_MSGSEND = YES;
-				ENABLE_TESTABILITY = YES;
-				GCC_C_LANGUAGE_STANDARD = gnu99;
-				GCC_DYNAMIC_NO_PIC = NO;
-				GCC_NO_COMMON_BLOCKS = YES;
-				GCC_OPTIMIZATION_LEVEL = 0;
-				GCC_PREPROCESSOR_DEFINITIONS = (
-					"DEBUG=1",
-					"$(inherited)",
-				);
-				GCC_WARN_64_TO_32_BIT_CONVERSION = YES;
-				GCC_WARN_ABOUT_RETURN_TYPE = YES_ERROR;
-				GCC_WARN_UNDECLARED_SELECTOR = YES;
-				GCC_WARN_UNINITIALIZED_AUTOS = YES_AGGRESSIVE;
-				GCC_WARN_UNUSED_FUNCTION = YES;
-				GCC_WARN_UNUSED_VARIABLE = YES;
-				INSTALL_PATH = "$(LOCAL_LIBRARY_DIR)/Frameworks";
-				LD_RUNPATH_SEARCH_PATHS = "$(inherited) @executable_path/Frameworks @loader_path/Frameworks";
-				MTL_ENABLE_DEBUG_INFO = YES;
-				SKIP_INSTALL = YES;
-				TARGETED_DEVICE_FAMILY = 4;
-				VERSIONING_SYSTEM = "apple-generic";
-				VERSION_INFO_PREFIX = "";
-			};
-			name = Debug;
-		};
-		3B78C6D51BA7634E00173EAC /* Release */ = {
-			isa = XCBuildConfiguration;
-			baseConfigurationReference = 3B38DBDC1BA76428000986DF /* Release-watchOS.xcconfig */;
-			buildSettings = {
-				ALWAYS_SEARCH_USER_PATHS = NO;
-				CLANG_CXX_LANGUAGE_STANDARD = "gnu++0x";
-				CLANG_CXX_LIBRARY = "libc++";
-				CLANG_ENABLE_MODULES = YES;
-				CLANG_ENABLE_OBJC_ARC = YES;
-				CLANG_WARN_BOOL_CONVERSION = YES;
-				CLANG_WARN_CONSTANT_CONVERSION = YES;
-				CLANG_WARN_DIRECT_OBJC_ISA_USAGE = YES_ERROR;
-				CLANG_WARN_EMPTY_BODY = YES;
-				CLANG_WARN_ENUM_CONVERSION = YES;
-				CLANG_WARN_INT_CONVERSION = YES;
-				CLANG_WARN_OBJC_ROOT_CLASS = YES_ERROR;
-				CLANG_WARN_UNREACHABLE_CODE = YES;
-				CLANG_WARN__DUPLICATE_METHOD_MATCH = YES;
-				"CODE_SIGN_IDENTITY[sdk=watchos*]" = "";
-				COPY_PHASE_STRIP = NO;
-				DEBUG_INFORMATION_FORMAT = "dwarf-with-dsym";
-				DEFINES_MODULE = YES;
-				DYLIB_INSTALL_NAME_BASE = "@rpath";
-				ENABLE_NS_ASSERTIONS = NO;
-				ENABLE_STRICT_OBJC_MSGSEND = YES;
-				GCC_C_LANGUAGE_STANDARD = gnu99;
-				GCC_NO_COMMON_BLOCKS = YES;
-				GCC_WARN_64_TO_32_BIT_CONVERSION = YES;
-				GCC_WARN_ABOUT_RETURN_TYPE = YES_ERROR;
-				GCC_WARN_UNDECLARED_SELECTOR = YES;
-				GCC_WARN_UNINITIALIZED_AUTOS = YES_AGGRESSIVE;
-				GCC_WARN_UNUSED_FUNCTION = YES;
-				GCC_WARN_UNUSED_VARIABLE = YES;
-				INSTALL_PATH = "$(LOCAL_LIBRARY_DIR)/Frameworks";
-				LD_RUNPATH_SEARCH_PATHS = "$(inherited) @executable_path/Frameworks @loader_path/Frameworks";
-				MTL_ENABLE_DEBUG_INFO = NO;
-				SKIP_INSTALL = YES;
-				TARGETED_DEVICE_FAMILY = 4;
-				VALIDATE_PRODUCT = YES;
-				VERSIONING_SYSTEM = "apple-generic";
-				VERSION_INFO_PREFIX = "";
-			};
-			name = Release;
-		};
-		3BCBACE61BA369AD007F1C90 /* Debug */ = {
-			isa = XCBuildConfiguration;
-			baseConfigurationReference = 3B38DBD81BA76428000986DF /* Project.xcconfig */;
-			buildSettings = {
-				CLANG_WARN_BOOL_CONVERSION = YES;
-				CLANG_WARN_CONSTANT_CONVERSION = YES;
-				CLANG_WARN_EMPTY_BODY = YES;
-				CLANG_WARN_ENUM_CONVERSION = YES;
-				CLANG_WARN_INFINITE_RECURSION = YES;
-				CLANG_WARN_INT_CONVERSION = YES;
-				CLANG_WARN_SUSPICIOUS_MOVE = YES;
-				CLANG_WARN_UNREACHABLE_CODE = YES;
-				CLANG_WARN__DUPLICATE_METHOD_MATCH = YES;
-				CURRENT_PROJECT_VERSION = 16;
-				ENABLE_STRICT_OBJC_MSGSEND = YES;
-				ENABLE_TESTABILITY = YES;
-				GCC_NO_COMMON_BLOCKS = YES;
-				GCC_WARN_64_TO_32_BIT_CONVERSION = YES;
-				GCC_WARN_ABOUT_RETURN_TYPE = YES;
-				GCC_WARN_UNDECLARED_SELECTOR = YES;
-				GCC_WARN_UNINITIALIZED_AUTOS = YES;
-				GCC_WARN_UNUSED_FUNCTION = YES;
-				GCC_WARN_UNUSED_VARIABLE = YES;
-				ONLY_ACTIVE_ARCH = YES;
-			};
-			name = Debug;
-		};
-		3BCBACE71BA369AD007F1C90 /* Release */ = {
-			isa = XCBuildConfiguration;
-			baseConfigurationReference = 3B38DBD81BA76428000986DF /* Project.xcconfig */;
-			buildSettings = {
-				CLANG_WARN_BOOL_CONVERSION = YES;
-				CLANG_WARN_CONSTANT_CONVERSION = YES;
-				CLANG_WARN_EMPTY_BODY = YES;
-				CLANG_WARN_ENUM_CONVERSION = YES;
-				CLANG_WARN_INFINITE_RECURSION = YES;
-				CLANG_WARN_INT_CONVERSION = YES;
-				CLANG_WARN_SUSPICIOUS_MOVE = YES;
-				CLANG_WARN_UNREACHABLE_CODE = YES;
-				CLANG_WARN__DUPLICATE_METHOD_MATCH = YES;
-				CURRENT_PROJECT_VERSION = 16;
-				ENABLE_STRICT_OBJC_MSGSEND = YES;
-				GCC_NO_COMMON_BLOCKS = YES;
-				GCC_WARN_64_TO_32_BIT_CONVERSION = YES;
-				GCC_WARN_ABOUT_RETURN_TYPE = YES;
-				GCC_WARN_UNDECLARED_SELECTOR = YES;
-				GCC_WARN_UNINITIALIZED_AUTOS = YES;
-				GCC_WARN_UNUSED_FUNCTION = YES;
-				GCC_WARN_UNUSED_VARIABLE = YES;
->>>>>>> 1afa96c0
 			};
 			name = Release;
 		};
