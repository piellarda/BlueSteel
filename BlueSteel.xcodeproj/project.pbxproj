--- conflicted
+++ resolved
@@ -62,17 +62,10 @@
 		3B1BA8BC1C51DF0B007BBA8B /* VarintTests.swift in Sources */ = {isa = PBXBuildFile; fileRef = 3B1BA8B21C51DF0B007BBA8B /* VarintTests.swift */; };
 		3B1BA8BD1C51DF0B007BBA8B /* VarintTests.swift in Sources */ = {isa = PBXBuildFile; fileRef = 3B1BA8B21C51DF0B007BBA8B /* VarintTests.swift */; };
 		3B1BA8BE1C51DF0B007BBA8B /* VarintTests.swift in Sources */ = {isa = PBXBuildFile; fileRef = 3B1BA8B21C51DF0B007BBA8B /* VarintTests.swift */; };
-<<<<<<< HEAD
-		3BDFF9D91D7919C100108B7E /* SwiftyJSON.framework in Frameworks */ = {isa = PBXBuildFile; fileRef = 3BDFF9D81D7919C100108B7E /* SwiftyJSON.framework */; };
-		3BDFF9DB1D7919C700108B7E /* SwiftyJSON.framework in Frameworks */ = {isa = PBXBuildFile; fileRef = 3BDFF9DA1D7919C700108B7E /* SwiftyJSON.framework */; };
-		3BDFF9DD1D7919CC00108B7E /* SwiftyJSON.framework in Frameworks */ = {isa = PBXBuildFile; fileRef = 3BDFF9DC1D7919CC00108B7E /* SwiftyJSON.framework */; };
-		3BDFF9DF1D791A0800108B7E /* SwiftyJSON.framework in Frameworks */ = {isa = PBXBuildFile; fileRef = 3BDFF9DE1D791A0800108B7E /* SwiftyJSON.framework */; };
-=======
 		3BBA25651D80564000D6D52F /* SwiftyJSON.framework in Frameworks */ = {isa = PBXBuildFile; fileRef = 3BBA25641D80564000D6D52F /* SwiftyJSON.framework */; };
 		3BDFF9D91D7919C100108B7E /* SwiftyJSON.framework in Frameworks */ = {isa = PBXBuildFile; fileRef = 3BDFF9D81D7919C100108B7E /* SwiftyJSON.framework */; };
 		3BDFF9DB1D7919C700108B7E /* SwiftyJSON.framework in Frameworks */ = {isa = PBXBuildFile; fileRef = 3BDFF9DA1D7919C700108B7E /* SwiftyJSON.framework */; };
 		3BDFF9DD1D7919CC00108B7E /* SwiftyJSON.framework in Frameworks */ = {isa = PBXBuildFile; fileRef = 3BDFF9DC1D7919CC00108B7E /* SwiftyJSON.framework */; };
->>>>>>> 189085ca
 /* End PBXBuildFile section */
 
 /* Begin PBXContainerItemProxy section */
@@ -143,20 +136,12 @@
 		3B38DBE21BA76428000986DF /* tvOS.xcconfig */ = {isa = PBXFileReference; lastKnownFileType = text.xcconfig; path = tvOS.xcconfig; sourceTree = "<group>"; };
 		3B38DBE31BA76428000986DF /* watchOS.xcconfig */ = {isa = PBXFileReference; lastKnownFileType = text.xcconfig; path = watchOS.xcconfig; sourceTree = "<group>"; };
 		3B78C6CE1BA7634E00173EAC /* BlueSteel.framework */ = {isa = PBXFileReference; explicitFileType = wrapper.framework; includeInIndex = 0; path = BlueSteel.framework; sourceTree = BUILT_PRODUCTS_DIR; };
-<<<<<<< HEAD
-		3BDFF9D61D7919BA00108B7E /* SwiftyJSON.framework */ = {isa = PBXFileReference; lastKnownFileType = wrapper.framework; name = SwiftyJSON.framework; path = "Carthage/Checkouts/SwiftyJSON/build/Debug-iphoneos/SwiftyJSON.framework"; sourceTree = "<group>"; };
-		3BDFF9D81D7919C100108B7E /* SwiftyJSON.framework */ = {isa = PBXFileReference; lastKnownFileType = wrapper.framework; name = SwiftyJSON.framework; path = Carthage/Checkouts/SwiftyJSON/build/Debug/SwiftyJSON.framework; sourceTree = "<group>"; };
-		3BDFF9DA1D7919C700108B7E /* SwiftyJSON.framework */ = {isa = PBXFileReference; lastKnownFileType = wrapper.framework; name = SwiftyJSON.framework; path = "Carthage/Checkouts/SwiftyJSON/build/Debug-appletvos/SwiftyJSON.framework"; sourceTree = "<group>"; };
-		3BDFF9DC1D7919CC00108B7E /* SwiftyJSON.framework */ = {isa = PBXFileReference; lastKnownFileType = wrapper.framework; name = SwiftyJSON.framework; path = "Carthage/Checkouts/SwiftyJSON/build/Debug-watchos/SwiftyJSON.framework"; sourceTree = "<group>"; };
-		3BDFF9DE1D791A0800108B7E /* SwiftyJSON.framework */ = {isa = PBXFileReference; lastKnownFileType = wrapper.framework; name = SwiftyJSON.framework; path = "Carthage/Checkouts/SwiftyJSON/build/Debug-iphoneos/SwiftyJSON.framework"; sourceTree = "<group>"; };
-=======
 		3BBA25641D80564000D6D52F /* SwiftyJSON.framework */ = {isa = PBXFileReference; lastKnownFileType = wrapper.framework; name = SwiftyJSON.framework; sourceTree = BUILT_PRODUCTS_DIR; };
 		3BDFF9D61D7919BA00108B7E /* SwiftyJSON.framework */ = {isa = PBXFileReference; lastKnownFileType = wrapper.framework; name = SwiftyJSON.framework; sourceTree = BUILT_PRODUCTS_DIR; };
 		3BDFF9D81D7919C100108B7E /* SwiftyJSON.framework */ = {isa = PBXFileReference; lastKnownFileType = wrapper.framework; name = SwiftyJSON.framework; sourceTree = BUILT_PRODUCTS_DIR; };
 		3BDFF9DA1D7919C700108B7E /* SwiftyJSON.framework */ = {isa = PBXFileReference; lastKnownFileType = wrapper.framework; name = SwiftyJSON.framework; sourceTree = BUILT_PRODUCTS_DIR; };
 		3BDFF9DC1D7919CC00108B7E /* SwiftyJSON.framework */ = {isa = PBXFileReference; lastKnownFileType = wrapper.framework; name = SwiftyJSON.framework; sourceTree = BUILT_PRODUCTS_DIR; };
 		3BDFF9DE1D791A0800108B7E /* SwiftyJSON.framework */ = {isa = PBXFileReference; lastKnownFileType = wrapper.framework; name = SwiftyJSON.framework; sourceTree = BUILT_PRODUCTS_DIR; };
->>>>>>> 189085ca
 /* End PBXFileReference section */
 
 /* Begin PBXFrameworksBuildPhase section */
@@ -164,11 +149,7 @@
 			isa = PBXFrameworksBuildPhase;
 			buildActionMask = 2147483647;
 			files = (
-<<<<<<< HEAD
 				3BDFF9DF1D791A0800108B7E /* SwiftyJSON.framework in Frameworks */,
-=======
-				3BBA25651D80564000D6D52F /* SwiftyJSON.framework in Frameworks */,
->>>>>>> 189085ca
 			);
 			runOnlyForDeploymentPostprocessing = 0;
 		};
@@ -310,28 +291,12 @@
 				3B00E4B91BA36B840011486D /* BuildControl */,
 				3B00E55E1BA3782D0011486D /* Products */,
 				3BDFF9D51D7919BA00108B7E /* Frameworks */,
-<<<<<<< HEAD
 			);
 			sourceTree = "<group>";
 		};
 		3BDFF9D51D7919BA00108B7E /* Frameworks */ = {
 			isa = PBXGroup;
 			children = (
-				3BDFF9DE1D791A0800108B7E /* SwiftyJSON.framework */,
-				3BDFF9DC1D7919CC00108B7E /* SwiftyJSON.framework */,
-				3BDFF9DA1D7919C700108B7E /* SwiftyJSON.framework */,
-				3BDFF9D81D7919C100108B7E /* SwiftyJSON.framework */,
-				3BDFF9D61D7919BA00108B7E /* SwiftyJSON.framework */,
-=======
->>>>>>> 189085ca
-			);
-			name = Frameworks;
-			sourceTree = "<group>";
-		};
-		3BDFF9D51D7919BA00108B7E /* Frameworks */ = {
-			isa = PBXGroup;
-			children = (
-				3BBA25641D80564000D6D52F /* SwiftyJSON.framework */,
 				3BDFF9DE1D791A0800108B7E /* SwiftyJSON.framework */,
 				3BDFF9DC1D7919CC00108B7E /* SwiftyJSON.framework */,
 				3BDFF9DA1D7919C700108B7E /* SwiftyJSON.framework */,
@@ -762,10 +727,6 @@
 				DYLIB_INSTALL_NAME_BASE = "@rpath";
 				ENABLE_STRICT_OBJC_MSGSEND = YES;
 				ENABLE_TESTABILITY = YES;
-<<<<<<< HEAD
-				FRAMEWORK_SEARCH_PATHS = "$(inherited)";
-=======
->>>>>>> 189085ca
 				GCC_C_LANGUAGE_STANDARD = gnu99;
 				GCC_DYNAMIC_NO_PIC = NO;
 				GCC_NO_COMMON_BLOCKS = YES;
@@ -814,10 +775,6 @@
 				DYLIB_INSTALL_NAME_BASE = "@rpath";
 				ENABLE_NS_ASSERTIONS = NO;
 				ENABLE_STRICT_OBJC_MSGSEND = YES;
-<<<<<<< HEAD
-				FRAMEWORK_SEARCH_PATHS = "$(inherited)";
-=======
->>>>>>> 189085ca
 				GCC_C_LANGUAGE_STANDARD = gnu99;
 				GCC_NO_COMMON_BLOCKS = YES;
 				GCC_WARN_64_TO_32_BIT_CONVERSION = YES;
@@ -951,10 +908,6 @@
 				DYLIB_INSTALL_NAME_BASE = "@rpath";
 				ENABLE_STRICT_OBJC_MSGSEND = YES;
 				ENABLE_TESTABILITY = YES;
-<<<<<<< HEAD
-				FRAMEWORK_SEARCH_PATHS = "$(inherited)";
-=======
->>>>>>> 189085ca
 				GCC_C_LANGUAGE_STANDARD = gnu99;
 				GCC_DYNAMIC_NO_PIC = NO;
 				GCC_NO_COMMON_BLOCKS = YES;
@@ -1005,10 +958,6 @@
 				DYLIB_INSTALL_NAME_BASE = "@rpath";
 				ENABLE_NS_ASSERTIONS = NO;
 				ENABLE_STRICT_OBJC_MSGSEND = YES;
-<<<<<<< HEAD
-				FRAMEWORK_SEARCH_PATHS = "$(inherited)";
-=======
->>>>>>> 189085ca
 				GCC_C_LANGUAGE_STANDARD = gnu99;
 				GCC_NO_COMMON_BLOCKS = YES;
 				GCC_WARN_64_TO_32_BIT_CONVERSION = YES;
@@ -1139,10 +1088,6 @@
 				DYLIB_INSTALL_NAME_BASE = "@rpath";
 				ENABLE_STRICT_OBJC_MSGSEND = YES;
 				ENABLE_TESTABILITY = YES;
-<<<<<<< HEAD
-				FRAMEWORK_SEARCH_PATHS = "$(inherited)";
-=======
->>>>>>> 189085ca
 				GCC_C_LANGUAGE_STANDARD = gnu99;
 				GCC_DYNAMIC_NO_PIC = NO;
 				GCC_NO_COMMON_BLOCKS = YES;
@@ -1192,10 +1137,6 @@
 				DYLIB_INSTALL_NAME_BASE = "@rpath";
 				ENABLE_NS_ASSERTIONS = NO;
 				ENABLE_STRICT_OBJC_MSGSEND = YES;
-<<<<<<< HEAD
-				FRAMEWORK_SEARCH_PATHS = "$(inherited)";
-=======
->>>>>>> 189085ca
 				GCC_C_LANGUAGE_STANDARD = gnu99;
 				GCC_NO_COMMON_BLOCKS = YES;
 				GCC_WARN_64_TO_32_BIT_CONVERSION = YES;
@@ -1327,10 +1268,6 @@
 				DYLIB_INSTALL_NAME_BASE = "@rpath";
 				ENABLE_STRICT_OBJC_MSGSEND = YES;
 				ENABLE_TESTABILITY = YES;
-<<<<<<< HEAD
-				FRAMEWORK_SEARCH_PATHS = "$(inherited)";
-=======
->>>>>>> 189085ca
 				GCC_C_LANGUAGE_STANDARD = gnu99;
 				GCC_DYNAMIC_NO_PIC = NO;
 				GCC_NO_COMMON_BLOCKS = YES;
@@ -1380,10 +1317,6 @@
 				DYLIB_INSTALL_NAME_BASE = "@rpath";
 				ENABLE_NS_ASSERTIONS = NO;
 				ENABLE_STRICT_OBJC_MSGSEND = YES;
-<<<<<<< HEAD
-				FRAMEWORK_SEARCH_PATHS = "$(inherited)";
-=======
->>>>>>> 189085ca
 				GCC_C_LANGUAGE_STANDARD = gnu99;
 				GCC_NO_COMMON_BLOCKS = YES;
 				GCC_WARN_64_TO_32_BIT_CONVERSION = YES;
