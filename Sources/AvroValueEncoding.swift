//
//  AvroValueEncoding.swift
//  BlueSteel
//
//  Created by Matt Isaacs.
//  Copyright (c) 2014 Gilt. All rights reserved.
//

import Foundation

/// Avro value binary encoding.
public extension AvroValue {

    /**
    AvroValue binary encoding.

    :param schemaData Avro JSON schema as NSData.

    :returns Avro binary encoding as byte array. Nil if encoding fails.
    */
    public func encode(_ schemaData: Data) -> [UInt8]? {
        guard let schema = Schema(schemaData) else { return nil }

        return self.encode(schema)
    }

    /**
    AvroValue binary encoding.

    :param jsonSchema Avro JSON schema string.

    :returns Avro binary encoding as byte array. Nil if encoding fails.
    */
    public func encode(_ jsonSchema: String) -> [UInt8]? {
        guard let schema = Schema(jsonSchema) else { return nil }

        return self.encode(schema)
    }

    /**
    AvroValue binary encoding.

    :param schema Avro schema object.

    :returns Avro binary encoding as byte array. Nil if encoding fails.
    */
    public func encode(_ schema: Schema) -> [UInt8]? {
        let encoder = AvroEncoder()
        return self.encode(encoder, schema: schema)
    }

    /**
    AvroValue binary encoding.

    :param encoder Avro Encoder.
    :param schema Avro schema object.

    :returns Avro binary encoding as byte array. Nil if encoding fails.
    */
    public func encode(_ encoder: AvroEncoder, schema: Schema) -> [UInt8]? {
        switch schema {

            case .avroNullSchema :
                encoder.encodeNull()

            case .avroBooleanSchema :
                switch self {
                case .avroBooleanValue(let value) :
                    encoder.encodeBoolean(value)
                default :
                    return nil
                }

            case .avroIntSchema :
                switch self {
                case .avroIntValue(let value) :
                    encoder.encodeInt(value)
                default :
                    return nil
                }

            case .avroLongSchema :
                switch self {
                case .avroIntValue(let value) :
                    encoder.encodeLong(Int64(value))
                case .avroLongValue(let value) :
                    encoder.encodeLong(value)
                default :
                    return nil
                }

            case .avroFloatSchema :
                switch self {
                case .avroIntValue(let value) :
                    encoder.encodeFloat(Float(value))
                case .avroLongValue(let value) :
                    encoder.encodeFloat(Float(value))
                case .avroFloatValue(let value) :
                    encoder.encodeFloat(value)
                default :
                    return nil
                }

            case .avroDoubleSchema :
                switch self {
                case .avroIntValue(let value) :
                    encoder.encodeDouble(Double(value))
                case .avroLongValue(let value) :
                    encoder.encodeDouble(Double(value))
                case .avroFloatValue(let value) :
                    encoder.encodeDouble(Double(value))
                case .avroDoubleValue(let value) :
                    encoder.encodeDouble(value)
                default :
                    return nil
                }

            case .avroStringSchema, .avroBytesSchema :
                switch self {
                case .avroStringValue(let value) :
                    encoder.encodeString(value)
                case .avroBytesValue(let value) :
                    encoder.encodeBytes(value)
                default :
                    return nil
                }

        case .avroArraySchema(let box) :
            switch self {
            case .avroArrayValue(let values) :
                if values.count != 0 {
                    encoder.encodeLong(Int64(values.count))
                    for value in values {
                        if value.encode(encoder, schema: box.value) == nil {
                            return nil
                        }
                    }
                }
                encoder.encodeLong(0)
            default :
                return nil
            }

        case .avroMapSchema(let box) :
            switch self {
            case .avroMapValue(let pairs) :
                if pairs.count != 0 {
                    encoder.encodeLong(Int64(pairs.count))
                    for key in pairs.keys {
                        encoder.encodeString(key)
                        if let value = pairs[key] {
                            if value.encode(encoder, schema: box.value) == nil {
                                return nil
                            }
                        } else {
                            return nil
                        }
                    }
                }
                encoder.encodeLong(0)
            default :
                return nil
            }

        case .avroRecordSchema(_, let fieldSchemas) :
            switch self {
            case .avroRecordValue(let pairs) :
                for fSchema in fieldSchemas {
                    switch fSchema {
                    case .avroFieldSchema(let key, let box) :
                        if let value = pairs[key] {
                            if value.encode(encoder, schema: box.value) == nil {
                                return nil
                            }
                        } else {
                            // Since we don't support schema defaults, fail encoding when values are missing for schema keys.
                            return nil
                        }
                    default :
                        return nil
                    }
                }
            default :
                return nil
            }

<<<<<<< HEAD
        case .avroEnumSchema:
            switch self {
            //TODO: Make sure enum matches schema
            case .avroEnumValue(let index, _) :
=======
        case .AvroEnumSchema(_, let enumValues):
            switch self {
            case .AvroEnumValue(let index, let value) :
                if index >= enumValues.count || enumValues[index] != value {
                    return nil
                }
>>>>>>> 1afa96c0
                encoder.encodeInt(Int32(index))
            default :
                return nil
            }

        case .avroUnionSchema(let uSchemas) :
            switch self {
            case .avroUnionValue(let index, let box) :
                encoder.encodeLong(Int64(index))
                if index < uSchemas.count {
                    if box.value.encode(encoder, schema: uSchemas[index]) == nil {
                        return nil
                    }
                } else {
                    return nil
                }
            default :
                return nil
            }


        case .avroFixedSchema(_, let size) :
            switch self {
            case .avroFixedValue(let fixedBytes) :
                if fixedBytes.count == size {
                    encoder.encodeFixed(fixedBytes)
                } else {
                    return nil
                }
            default :
                return nil
            }

        default :
            return nil
        }
        return encoder.bytes
    }
}<|MERGE_RESOLUTION|>--- conflicted
+++ resolved
@@ -184,19 +184,12 @@
                 return nil
             }
 
-<<<<<<< HEAD
-        case .avroEnumSchema:
-            switch self {
-            //TODO: Make sure enum matches schema
-            case .avroEnumValue(let index, _) :
-=======
-        case .AvroEnumSchema(_, let enumValues):
-            switch self {
-            case .AvroEnumValue(let index, let value) :
+        case .avroEnumSchema(_, let enumValues):
+            switch self {
+            case .avroEnumValue(let index, let value) :
                 if index >= enumValues.count || enumValues[index] != value {
                     return nil
                 }
->>>>>>> 1afa96c0
                 encoder.encodeInt(Int32(index))
             default :
                 return nil
